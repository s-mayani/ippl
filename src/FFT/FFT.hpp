//
// Class FFT
//   The FFT class performs complex-to-complex,
//   real-to-complex on IPPL Fields.
//   FFT is templated on the type of transform to be performed,
//   the dimensionality of the Field to transform, and the
//   floating-point precision type of the Field (float or double).
//   Currently, we use heffte for taking the transforms and the class FFT
//   serves as an interface between IPPL and heffte. In making this interface,
//   we have referred Cabana library.
//   https://github.com/ECP-copa/Cabana.
//
// Copyright (c) 2021, Sriramkrishnan Muralikrishnan,
// Paul Scherrer Institut, Villigen PSI, Switzerland
// All rights reserved
//
// This file is part of IPPL.
//
// IPPL is free software: you can redistribute it and/or modify
// it under the terms of the GNU General Public License as published by
// the Free Software Foundation, either version 3 of the License, or
// (at your option) any later version.
//
// You should have received a copy of the GNU General Public License
// along with IPPL. If not, see <https://www.gnu.org/licenses/>.
//
/**
   Implementations for FFT constructor/destructor and transforms
*/

#include "FFT/FFT.h"
#include "FieldLayout/FieldLayout.h"
#include "Field/BareField.h"
#include "Utility/IpplTimings.h"


namespace ippl {

    //=========================================================================
    // FFT CCTransform Constructors
    //=========================================================================

    /**
       Create a new FFT object of type CCTransform, with a
       given layout and heffte parameters.
    */

    template <size_t Dim, class T>
    FFT<CCTransform,Dim,T>::FFT(
        const Layout_t& layout,
        const ParameterList& params)
    {


        /**
         * Heffte requires to pass a 3D array even for 2D and
         * 1D FFTs we just have to make the length in other
         * dimensions to be 1.
         */
        std::array<long long, 3> low;
        std::array<long long, 3> high;

        const NDIndex<Dim>& lDom = layout.getLocalNDIndex();

        low.fill(0);
        high.fill(0);

        /**
         * Static cast to detail::long long (uint64_t) is necessary, as heffte::box3d requires it
         * like that.
         */
        for(size_t d = 0; d < Dim; ++d) {
            low[d] = static_cast<long long>(lDom[d].first());
            high[d] = static_cast<long long>(lDom[d].length() + lDom[d].first() - 1);
        }

        setup(low, high, params);
    }


    /**
           setup performs the initialization necessary.
    */
    template <size_t Dim, class T>
    void
    FFT<CCTransform,Dim,T>::setup(const std::array<long long, Dim>& low,
                                  const std::array<long long, Dim>& high,
                                  const ParameterList& params)
    {

        heffte::box3d<long long> inbox  = {low, high};
        heffte::box3d<long long> outbox = {low, high};

        heffte::plan_options heffteOptions =
            heffte::default_options<heffteBackend>();

        if(!params.get<bool>("use_heffte_defaults")) {
           heffteOptions.use_pencils = params.get<bool>("use_pencils");
           heffteOptions.use_reorder = params.get<bool>("use_reorder");
#ifdef Heffte_ENABLE_GPU
           heffteOptions.use_gpu_aware = params.get<bool>("use_gpu_aware");
#endif

           switch (params.get<int>("comm")) {
           
              case a2a:
                  heffteOptions.algorithm = heffte::reshape_algorithm::alltoall;
                  break;
              case a2av:
                  heffteOptions.algorithm = heffte::reshape_algorithm::alltoallv;
                  break;
              case p2p:
                  heffteOptions.algorithm = heffte::reshape_algorithm::p2p;
                  break;
              case p2p_pl:
                  heffteOptions.algorithm = heffte::reshape_algorithm::p2p_plined;
                  break;
              default:
                  throw IpplException("FFT::setup",
                                      "Unrecognized heffte communication type");
           }
        }

        heffte_m = std::make_shared<heffte::fft3d<heffteBackend, long long>>
                   (inbox, outbox, Ippl::getComm(), heffteOptions);

        //heffte::gpu::device_set(Ippl::Comm->rank() % heffte::gpu::device_count());
        if(workspace_m.size() < heffte_m->size_workspace())
           workspace_m = workspace_t(heffte_m->size_workspace());

    }



    template <size_t Dim, class T>
    void
    FFT<CCTransform,Dim,T>::transform(
        int direction,
        typename FFT<CCTransform,Dim,T>::ComplexField_t& f)
    {
        auto fview = f.getView();
        const int nghost = f.getNghost();

        /**
         *This copy to a temporary Kokkos view is needed because of following
         *reasons:
         *1) heffte wants the input and output fields without ghost layers
         *2) heffte accepts data in layout left (by default) eventhough this
         *can be changed during heffte box creation
        */
        Kokkos::View<Complex_t***,Kokkos::LayoutLeft>
            tempField("tempField", fview.extent(0) - 2*nghost,
                                   fview.extent(1) - 2*nghost,
                                   fview.extent(2) - 2*nghost);

        using mdrange_type = Kokkos::MDRangePolicy<Kokkos::Rank<3>>;

        Kokkos::parallel_for("copy from Kokkos FFT",
                             mdrange_type({nghost, nghost, nghost},
                                          {fview.extent(0) - nghost,
                                           fview.extent(1) - nghost,
                                           fview.extent(2) - nghost
                                          }),
                             KOKKOS_LAMBDA(const size_t i,
                                           const size_t j,
                                           const size_t k)
                             {
                                 tempField(i-nghost, j-nghost, k-nghost).real(
                                       fview(i, j, k).real());
                                 tempField(i-nghost, j-nghost, k-nghost).imag(
                                       fview(i, j, k).imag());
                             });




        if ( direction == 1 )
        {
            heffte_m->forward(tempField.data(), tempField.data(), workspace_m.data(),
                              heffte::scale::full);
        }
        else if ( direction == -1 )
        {
            heffte_m->backward(tempField.data(), tempField.data(), workspace_m.data(),
                               heffte::scale::none);
        }
        else
        {
            throw std::logic_error(
                 "Only 1:forward and -1:backward are allowed as directions");
        }


        Kokkos::parallel_for("copy to Kokkos FFT",
                             mdrange_type({nghost, nghost, nghost},
                                          {fview.extent(0) - nghost,
                                           fview.extent(1) - nghost,
                                           fview.extent(2) - nghost
                                          }),
                             KOKKOS_LAMBDA(const size_t i,
                                           const size_t j,
                                           const size_t k)
                             {
                                 fview(i, j, k).real() =
                                 tempField(i-nghost, j-nghost, k-nghost).real();
                                 fview(i, j, k).imag() =
                                 tempField(i-nghost, j-nghost, k-nghost).imag();
                             });

    }


    //========================================================================
    // FFT RCTransform Constructors
    //========================================================================

    /**
       *Create a new FFT object of type RCTransform, with given input and output
       *layouts and heffte parameters.
    */

    template <size_t Dim, class T>
    FFT<RCTransform,Dim,T>::FFT(
        const Layout_t& layoutInput,
        const Layout_t& layoutOutput,
        const ParameterList& params)
    {

        /**
         * Heffte requires to pass a 3D array even for 2D and
         * 1D FFTs we just have to make the length in other
         * dimensions to be 1.
         */
        std::array<long long, 3> lowInput;
        std::array<long long, 3> highInput;
        std::array<long long, 3> lowOutput;
        std::array<long long, 3> highOutput;

        const NDIndex<Dim>& lDomInput = layoutInput.getLocalNDIndex();
        const NDIndex<Dim>& lDomOutput = layoutOutput.getLocalNDIndex();


        lowInput.fill(0);
        highInput.fill(0);
        lowOutput.fill(0);
        highOutput.fill(0);

        /**
         * Static cast to detail::long long (uint64_t) is necessary, as heffte::box3d requires it
         * like that.
         */
        for(size_t d = 0; d < Dim; ++d) {
            lowInput[d] = static_cast<long long>(lDomInput[d].first());
            highInput[d] = static_cast<long long>(lDomInput[d].length() +
                           lDomInput[d].first() - 1);

            lowOutput[d] = static_cast<long long>(lDomOutput[d].first());
            highOutput[d] = static_cast<long long>(lDomOutput[d].length() +
                            lDomOutput[d].first() - 1);
        }

        setup(lowInput, highInput, lowOutput, highOutput, params);
    }


    /**
       setup performs the initialization.
    */
    template <size_t Dim, class T>
    void
    FFT<RCTransform,Dim,T>::setup(const std::array<long long, Dim>& lowInput,
                                  const std::array<long long, Dim>& highInput,
                                  const std::array<long long, Dim>& lowOutput,
                                  const std::array<long long, Dim>& highOutput,
                                  const ParameterList& params)
    {

        heffte::box3d<long long> inbox  = {lowInput, highInput};
        heffte::box3d<long long> outbox = {lowOutput, highOutput};

        heffte::plan_options heffteOptions = 
            heffte::default_options<heffteBackend>();
        
        if(!params.get<bool>("use_heffte_defaults")) {
           heffteOptions.use_pencils = params.get<bool>("use_pencils");
           heffteOptions.use_reorder = params.get<bool>("use_reorder");
#ifdef Heffte_ENABLE_GPU
           heffteOptions.use_gpu_aware = params.get<bool>("use_gpu_aware");
#endif

<<<<<<< HEAD
            switch (params.get<int>("comm")) {
            
               case a2a:
                   heffteOptions.algorithm = heffte::reshape_algorithm::alltoall;
                   break;
               case a2av:
                   heffteOptions.algorithm = heffte::reshape_algorithm::alltoallv;
                   break;
               case p2p:
                   heffteOptions.algorithm = heffte::reshape_algorithm::p2p;
                   break;
               case p2p_pl:
                   heffteOptions.algorithm = heffte::reshape_algorithm::p2p_plined;
                   break;
               default:
                   throw IpplException("FFT::setup",
                                       "Unrecognized heffte communication type");
            }
         }

         heffte_m = std::make_shared<heffte::fft3d_r2c<heffteBackend, long long>>
                    (inbox, outbox, params.get<int>("r2c_direction"), MPI_COMM_SELF,
                     heffteOptions);
=======
           switch (params.get<int>("comm")) {
           
              case a2a:
                  heffteOptions.algorithm = heffte::reshape_algorithm::alltoall;
                  break;
              case a2av:
                  heffteOptions.algorithm = heffte::reshape_algorithm::alltoallv;
                  break;
              case p2p:
                  heffteOptions.algorithm = heffte::reshape_algorithm::p2p;
                  break;
              case p2p_pl:
                  heffteOptions.algorithm = heffte::reshape_algorithm::p2p_plined;
                  break;
              default:
                  throw IpplException("FFT::setup",
                                      "Unrecognized heffte communication type");
           }
        }

        heffte_m = std::make_shared<heffte::fft3d_r2c<heffteBackend, long long>>
                   (inbox, outbox, params.get<int>("r2c_direction"), Ippl::getComm(),
                    heffteOptions);
>>>>>>> e526befe
        
        //heffte::gpu::device_set(Ippl::Comm->rank() % heffte::gpu::device_count());
        if(workspace_m.size() < heffte_m->size_workspace())
           workspace_m = workspace_t(heffte_m->size_workspace());

    }

    template <size_t Dim, class T>
    void
    FFT<RCTransform,Dim,T>::transform(
        int direction,
        typename FFT<RCTransform,Dim,T>::RealField_t& f,
        typename FFT<RCTransform,Dim,T>::ComplexField_t& g)
    {
        auto fview = f.getView();
        auto gview = g.getView();
        const int nghostf = f.getNghost();
        const int nghostg = g.getNghost();

        /**
         *This copy to a temporary Kokkos view is needed because of following
         *reasons:
         *1) heffte wants the input and output fields without ghost layers
         *2) heffte accepts data in layout left (by default) eventhough this
         *can be changed during heffte box creation
        */
        Kokkos::View<T***, Kokkos::LayoutLeft>
            tempFieldf("tempFieldf", fview.extent(0) - 2*nghostf,
                                     fview.extent(1) - 2*nghostf,
                                     fview.extent(2) - 2*nghostf);

        Kokkos::View<Complex_t***, Kokkos::LayoutLeft>
            tempFieldg("tempFieldg", gview.extent(0) - 2*nghostg,
                                     gview.extent(1) - 2*nghostg,
                                     gview.extent(2) - 2*nghostg);

        using mdrange_type = Kokkos::MDRangePolicy<Kokkos::Rank<3>>;

        Kokkos::parallel_for("copy from Kokkos f field in FFT",
                             mdrange_type({nghostf, nghostf, nghostf},
                                          {fview.extent(0) - nghostf,
                                           fview.extent(1) - nghostf,
                                           fview.extent(2) - nghostf
                                          }),
                             KOKKOS_LAMBDA(const size_t i,
                                           const size_t j,
                                           const size_t k)
        {
             tempFieldf(i-nghostf, j-nghostf, k-nghostf) = fview(i, j, k);
        });
        Kokkos::parallel_for("copy from Kokkos g field in FFT",
                             mdrange_type({nghostg, nghostg, nghostg},
                                          {gview.extent(0) - nghostg,
                                           gview.extent(1) - nghostg,
                                           gview.extent(2) - nghostg
                                          }),
                             KOKKOS_LAMBDA(const size_t i,
                                           const size_t j,
                                           const size_t k)
                             {
                                 tempFieldg(i-nghostg, j-nghostg, k-nghostg).real(
                                       gview(i, j, k).real());
                                 tempFieldg(i-nghostg, j-nghostg, k-nghostg).imag(
                                       gview(i, j, k).imag());
                             });

      
        if ( direction == 1 )
        {
            heffte_m->forward( tempFieldf.data(), tempFieldg.data(), workspace_m.data(),
                               heffte::scale::full );
        }
        else if ( direction == -1 )
        {
            heffte_m->backward( tempFieldg.data(), tempFieldf.data(), workspace_m.data(),
                                heffte::scale::none );
        }
        else
        {
            throw std::logic_error(
                 "Only 1:forward and -1:backward are allowed as directions");
        }


        Kokkos::parallel_for("copy to Kokkos f field FFT",
                             mdrange_type({nghostf, nghostf, nghostf},
                                          {fview.extent(0) - nghostf,
                                           fview.extent(1) - nghostf,
                                           fview.extent(2) - nghostf
                                          }),
                             KOKKOS_LAMBDA(const size_t i,
                                           const size_t j,
                                           const size_t k)
        {
             fview(i, j, k) = tempFieldf(i-nghostf, j-nghostf, k-nghostf);
        });

        Kokkos::parallel_for("copy to Kokkos g field FFT",
                             mdrange_type({nghostg, nghostg, nghostg},
                                          {gview.extent(0) - nghostg,
                                           gview.extent(1) - nghostg,
                                           gview.extent(2) - nghostg
                                          }),
                             KOKKOS_LAMBDA(const size_t i,
                                           const size_t j,
                                           const size_t k)
                             {
                                 gview(i, j, k).real() =
                                 tempFieldg(i-nghostg, j-nghostg, k-nghostg).real();
                                 gview(i, j, k).imag() =
                                 tempFieldg(i-nghostg, j-nghostg, k-nghostg).imag();
                             });

    }

    //=========================================================================
    // FFT SineTransform Constructors
    //=========================================================================

    /**
       Create a new FFT object of type SineTransform, with a
       given layout and heffte parameters.
    */

    template <size_t Dim, class T>
    FFT<SineTransform,Dim,T>::FFT(
        const Layout_t& layout,
        const ParameterList& params)
    {

        /**
         * Heffte requires to pass a 3D array even for 2D and
         * 1D FFTs we just have to make the length in other
         * dimensions to be 1.
         */
        std::array<long long, 3> low;
        std::array<long long, 3> high;

        const NDIndex<Dim>& lDom = layout.getLocalNDIndex();

        low.fill(0);
        high.fill(0);

        /**
         * Static cast to detail::long long (uint64_t) is necessary, as heffte::box3d requires it
         * like that.
         */
        for(size_t d = 0; d < Dim; ++d) {
            low[d] = static_cast<long long>(lDom[d].first());
            high[d] = static_cast<long long>(lDom[d].length() + lDom[d].first() - 1);
        }

        setup(low, high, params);
    }


    /**
           setup performs the initialization necessary.
    */
    template <size_t Dim, class T>
    void
    FFT<SineTransform,Dim,T>::setup(const std::array<long long, Dim>& low,
                                  const std::array<long long, Dim>& high,
                                  const ParameterList& params)
    {

        heffte::box3d<long long> inbox  = {low, high};
        heffte::box3d<long long> outbox = {low, high};

        heffte::plan_options heffteOptions =
            heffte::default_options<heffteBackend>();

        if(!params.get<bool>("use_heffte_defaults")) {
           heffteOptions.use_pencils = params.get<bool>("use_pencils");
           heffteOptions.use_reorder = params.get<bool>("use_reorder");
#ifdef Heffte_ENABLE_GPU
           heffteOptions.use_gpu_aware = params.get<bool>("use_gpu_aware");
#endif
           switch (params.get<int>("comm")) {
           
              case a2a:
                  heffteOptions.algorithm = heffte::reshape_algorithm::alltoall;
                  break;
              case a2av:
                  heffteOptions.algorithm = heffte::reshape_algorithm::alltoallv;
                  break;
              case p2p:
                  heffteOptions.algorithm = heffte::reshape_algorithm::p2p;
                  break;
              case p2p_pl:
                  heffteOptions.algorithm = heffte::reshape_algorithm::p2p_plined;
                  break;
              default:
                  throw IpplException("FFT::setup",
                                      "Unrecognized heffte communication type");
           }
        }

        heffte_m = std::make_shared<heffte::fft3d<heffteBackend, long long>>
                   (inbox, outbox, Ippl::getComm(), heffteOptions);

        //heffte::gpu::device_set(Ippl::Comm->rank() % heffte::gpu::device_count());
        if(workspace_m.size() < heffte_m->size_workspace())
           workspace_m = workspace_t(heffte_m->size_workspace());

    }

    template <size_t Dim, class T>
    void
    FFT<SineTransform,Dim,T>::transform(
        int direction,
        typename FFT<SineTransform,Dim,T>::Field_t& f)
    {
        auto fview = f.getView();
        const int nghost = f.getNghost();
        
        /**
         *This copy to a temporary Kokkos view is needed because of following
         *reasons:
         *1) heffte wants the input and output fields without ghost layers
         *2) heffte accepts data in layout left (by default) eventhough this
         *can be changed during heffte box creation
        */
        Kokkos::View<T***,Kokkos::LayoutLeft>
            tempField("tempField", fview.extent(0) - 2*nghost,
                                   fview.extent(1) - 2*nghost,
                                   fview.extent(2) - 2*nghost);

        using mdrange_type = Kokkos::MDRangePolicy<Kokkos::Rank<3>>;

        Kokkos::parallel_for("copy from Kokkos FFT",
                             mdrange_type({nghost, nghost, nghost},
                                          {fview.extent(0) - nghost,
                                           fview.extent(1) - nghost,
                                           fview.extent(2) - nghost
                                          }),
                             KOKKOS_LAMBDA(const size_t i,
                                           const size_t j,
                                           const size_t k)
                             {
                               tempField(i-nghost, j-nghost, k-nghost) = 
                               fview(i, j, k);
                             });

        if ( direction == 1 )
        {
            heffte_m->forward(tempField.data(), tempField.data(), workspace_m.data(),
                              heffte::scale::full);
        }
        else if ( direction == -1 )
        {
            heffte_m->backward(tempField.data(), tempField.data(), workspace_m.data(),
                               heffte::scale::none);
        }
        else
        {
            throw std::logic_error(
                 "Only 1:forward and -1:backward are allowed as directions");
        }

        Kokkos::parallel_for("copy to Kokkos FFT",
                             mdrange_type({nghost, nghost, nghost},
                                          {fview.extent(0) - nghost,
                                           fview.extent(1) - nghost,
                                           fview.extent(2) - nghost
                                          }),
                             KOKKOS_LAMBDA(const size_t i,
                                           const size_t j,
                                           const size_t k)
                             {
                               fview(i, j, k) =
                               tempField(i-nghost, j-nghost, k-nghost);
                             });

    }

    //=========================================================================
    // FFT CosTransform Constructors
    //=========================================================================

    /**
       Create a new FFT object of type CosTransform, with a
       given layout and heffte parameters.
    */

    template <size_t Dim, class T>
    FFT<CosTransform,Dim,T>::FFT(
        const Layout_t& layout,
        const ParameterList& params)
    {

        /**
         * Heffte requires to pass a 3D array even for 2D and
         * 1D FFTs we just have to make the length in other
         * dimensions to be 1.
         */
        std::array<long long, 3> low;
        std::array<long long, 3> high;

        const NDIndex<Dim>& lDom = layout.getLocalNDIndex();

        low.fill(0);
        high.fill(0);

        /**
         * Static cast to detail::long long (uint64_t) is necessary, as heffte::box3d requires it
         * like that.
         */
        for(size_t d = 0; d < Dim; ++d) {
            low[d] = static_cast<long long>(lDom[d].first());
            high[d] = static_cast<long long>(lDom[d].length() + lDom[d].first() - 1);
        }

        setup(low, high, params);
    }


    /**
           setup performs the initialization necessary.
    */
    template <size_t Dim, class T>
    void
    FFT<CosTransform,Dim,T>::setup(const std::array<long long, Dim>& low,
                                  const std::array<long long, Dim>& high,
                                  const ParameterList& params)
    {

        heffte::box3d<long long> inbox  = {low, high};
        heffte::box3d<long long> outbox = {low, high};

        heffte::plan_options heffteOptions =
            heffte::default_options<heffteBackend>();

        if(!params.get<bool>("use_heffte_defaults")) {
           heffteOptions.use_pencils = params.get<bool>("use_pencils");
           heffteOptions.use_reorder = params.get<bool>("use_reorder");
#ifdef Heffte_ENABLE_GPU
           heffteOptions.use_gpu_aware = params.get<bool>("use_gpu_aware");
#endif
           switch (params.get<int>("comm")) {
           
              case a2a:
                  heffteOptions.algorithm = heffte::reshape_algorithm::alltoall;
                  break;
              case a2av:
                  heffteOptions.algorithm = heffte::reshape_algorithm::alltoallv;
                  break;
              case p2p:
                  heffteOptions.algorithm = heffte::reshape_algorithm::p2p;
                  break;
              case p2p_pl:
                  heffteOptions.algorithm = heffte::reshape_algorithm::p2p_plined;
                  break;
              default:
                  throw IpplException("FFT::setup",
                                      "Unrecognized heffte communication type");
           }
        }

        heffte_m = std::make_shared<heffte::fft3d<heffteBackend, long long>>
                   (inbox, outbox, Ippl::getComm(), heffteOptions);

        //heffte::gpu::device_set(Ippl::Comm->rank() % heffte::gpu::device_count());
        if(workspace_m.size() < heffte_m->size_workspace())
           workspace_m = workspace_t(heffte_m->size_workspace());

    }


    template <size_t Dim, class T>
    void
    FFT<CosTransform,Dim,T>::transform(
        int direction,
        typename FFT<CosTransform,Dim,T>::Field_t& f)
    {
        auto fview = f.getView();
        const int nghost = f.getNghost();

        /**
         *This copy to a temporary Kokkos view is needed because of following
         *reasons:
         *1) heffte wants the input and output fields without ghost layers
         *2) heffte accepts data in layout left (by default) eventhough this
         *can be changed during heffte box creation
        */
        Kokkos::View<T***,Kokkos::LayoutLeft>
            tempField("tempField", fview.extent(0) - 2*nghost,
                                   fview.extent(1) - 2*nghost,
                                   fview.extent(2) - 2*nghost);

        using mdrange_type = Kokkos::MDRangePolicy<Kokkos::Rank<3>>;

        Kokkos::parallel_for("copy from Kokkos FFT",
                             mdrange_type({nghost, nghost, nghost},
                                          {fview.extent(0) - nghost,
                                           fview.extent(1) - nghost,
                                           fview.extent(2) - nghost
                                          }),
                             KOKKOS_LAMBDA(const size_t i,
                                           const size_t j,
                                           const size_t k)
                             {
                               tempField(i-nghost, j-nghost, k-nghost) = 
                               fview(i, j, k);
                             });

        if ( direction == 1 )
        {
            heffte_m->forward(tempField.data(), tempField.data(), workspace_m.data(),
                              heffte::scale::full);
        }
        else if ( direction == -1 )
        {
            heffte_m->backward(tempField.data(), tempField.data(), workspace_m.data(),
                               heffte::scale::none);
        }
        else
        {
            throw std::logic_error(
                 "Only 1:forward and -1:backward are allowed as directions");
        }

        Kokkos::parallel_for("copy to Kokkos FFT",
                             mdrange_type({nghost, nghost, nghost},
                                          {fview.extent(0) - nghost,
                                           fview.extent(1) - nghost,
                                           fview.extent(2) - nghost
                                          }),
                             KOKKOS_LAMBDA(const size_t i,
                                           const size_t j,
                                           const size_t k)
                             {
                               fview(i, j, k) =
                               tempField(i-nghost, j-nghost, k-nghost);
                             });

    }


#ifdef KOKKOS_ENABLE_CUDA
    //=========================================================================
    // FFT NUFFTransform Constructors
    //=========================================================================

    /**
       Create a new FFT object of type NUFFTransform, with a
       given layout and cuFINUFFT parameters.
    */

    template <size_t Dim, class T>
    FFT<NUFFTransform,Dim,T>::FFT(const Layout_t& layout,
                                  int type,
                                  const ParameterList& params)
    {
        /**
         * cuFINUFFT requires to pass a 3D array even for 2D and
         * 1D FFTs we just have to fill in other
         * dimensions to be 1. Note this is different from Heffte
         * where we fill 0.
         */
        
        std::array<int, 3> nmodes;

        const NDIndex<Dim>& lDom = layout.getLocalNDIndex();

        nmodes.fill(1);
    
        for(size_t d = 0; d < Dim; ++d) {
            nmodes[d] = lDom[d].length();;
        }

        type_m = type;
        setup(nmodes, params);
    }


    /**
        setup performs the initialization necessary.
    */
    template <size_t Dim, class T>
    void
    FFT<NUFFTransform,Dim,T>::setup(std::array<int, 3>& nmodes,
                                    const ParameterList& params)
    {

        cufinufft_opts opts;
	    ier_m = cufinufft_default_opts(type_m, Dim, &opts);
        tol_m = 1e-6;

        if(!params.get<bool>("use_cufinufft_defaults")) {
           tol_m = params.get<T>("tolerance");
           opts.gpu_method = params.get<int>("gpu_method");
           opts.gpu_sort = params.get<int>("gpu_sort");
           opts.gpu_kerevalmeth = params.get<int>("gpu_kerevalmeth");
        }

        int maxbatchsize = 0; //default option. ignored for ntransf = 1 which
                              // is our case

        int iflag;
        
        if(type_m == 1) {
            iflag = -1;
        }
        else if(type_m == 2) {
            iflag = 1;
        }
        else {
            throw std::logic_error("Only type 1 and type 2 NUFFT are allowed now");
        }

        //dim in cufinufft is int
        int dim = static_cast<int>(Dim);
        ier_m = cufinufft_makeplan(type_m, dim, nmodes.data(), iflag, 1, tol_m,
                       maxbatchsize, &plan_m, &opts);  

    }



    template <size_t Dim, class T>
    template<class PT1, class PT2, class... Properties>
    void
    FFT<NUFFTransform,Dim,T>::transform(const ParticleAttrib< Vector<PT1, Dim>, Properties... >& R,
                                        ParticleAttrib<PT2, Properties... >& Q,
                                        typename FFT<NUFFTransform,Dim,T>::ComplexField_t& f)
    {
        auto fview = f.getView();
        auto Rview = R.getView();
        auto Qview = Q.getView();
        const int nghost = f.getNghost();

        auto localNp = R.getParticleCount();

        /**
         * cuFINUFFT's layout is left, hence we allocate the temporary
         * Kokkos views with the same layout
         */
        Kokkos::View<cuDoubleComplex***,Kokkos::LayoutLeft>
            tempField("tempField", fview.extent(0) - 2*nghost,
                                   fview.extent(1) - 2*nghost,
                                   fview.extent(2) - 2*nghost);


        //Vector<Kokkos::View<PT1[localNp],Kokkos::LayoutLeft>, 3> tempR;
        Kokkos::View<PT1*,Kokkos::LayoutLeft> tempRx("tempRx", localNp);
        Kokkos::View<PT1*,Kokkos::LayoutLeft> tempRy("tempRy", localNp);
        Kokkos::View<PT1*,Kokkos::LayoutLeft> tempRz("tempRz", localNp);
      

        //for(size_t d = 0; d < Dim; ++d) {
        //    Kokkos::realloc(tempR[d], localNp);
        //}

       
        Kokkos::View<cuDoubleComplex*,Kokkos::LayoutLeft> tempQ("tempQ", localNp);
       
        using mdrange_type = Kokkos::MDRangePolicy<Kokkos::Rank<3>>;

        Kokkos::parallel_for("copy from field data NUFFT",
                             mdrange_type({nghost, nghost, nghost},
                                          {fview.extent(0) - nghost,
                                           fview.extent(1) - nghost,
                                           fview.extent(2) - nghost
                                          }),
                             KOKKOS_LAMBDA(const size_t i,
                                           const size_t j,
                                           const size_t k)
                             {
                                 tempField(i-nghost, j-nghost, k-nghost).x =
                                       fview(i, j, k).real();
                                 tempField(i-nghost, j-nghost, k-nghost).y = 
                                       fview(i, j, k).imag();
                             });


        Kokkos::parallel_for("copy from particle data NUFFT",
                             localNp,
                             KOKKOS_LAMBDA(const size_t i)
                             {
                                 //for(size_t d = 0; d < Dim; ++d) {
                                 //   tempR[d](i) = Rview(i)[d];
                                 //}
                                 tempRx(i) = Rview(i)[0];
                                 tempRy(i) = Rview(i)[1];
                                 tempRz(i) = Rview(i)[2];
                                 tempQ(i).x = Qview(i).real();
                                 tempQ(i).y = Qview(i).imag();
                             });

        //ier_m = cufinufft_setpts(localNp, tempR[0].data(), tempR[1].data(), tempR[2].data(), 0, 
        //             NULL, NULL, NULL, plan_m);
        ier_m = cufinufft_setpts(localNp, tempRx.data(), tempRy.data(), tempRz.data(), 0, 
                     NULL, NULL, NULL, plan_m);

        ier_m = cufinufft_execute(tempQ.data(), tempField.data(), plan_m);


        if(type_m == 1) { 
            Kokkos::parallel_for("copy to field data NUFFT",
                                 mdrange_type({nghost, nghost, nghost},
                                              {fview.extent(0) - nghost,
                                               fview.extent(1) - nghost,
                                               fview.extent(2) - nghost
                                              }),
                                 KOKKOS_LAMBDA(const size_t i,
                                               const size_t j,
                                               const size_t k)
                                 {
                                     fview(i, j, k).real() =
                                     tempField(i-nghost, j-nghost, k-nghost).x;
                                     fview(i, j, k).imag() =
                                     tempField(i-nghost, j-nghost, k-nghost).y;
                                 });
        }
        else if(type_m == 2) {
            Kokkos::parallel_for("copy to particle data NUFFT",
                                 localNp,
                                 KOKKOS_LAMBDA(const size_t i)
                                 {
                                     Qview(i).real() = tempQ(i).x;
                                     Qview(i).imag() = tempQ(i).y;
                                 });
        }
    }
    
    template <size_t Dim, class T>
    FFT<NUFFTransform,Dim,T>::~FFT() {
        
        ier_m = cufinufft_destroy(plan_m);

    }
#endif
}

// vi: set et ts=4 sw=4 sts=4:
// Local Variables:
// mode:c
// c-basic-offset: 4
// indent-tabs-mode: nil
// require-final-newline: nil
// End:<|MERGE_RESOLUTION|>--- conflicted
+++ resolved
@@ -288,7 +288,6 @@
            heffteOptions.use_gpu_aware = params.get<bool>("use_gpu_aware");
 #endif
 
-<<<<<<< HEAD
             switch (params.get<int>("comm")) {
             
                case a2a:
@@ -312,31 +311,6 @@
          heffte_m = std::make_shared<heffte::fft3d_r2c<heffteBackend, long long>>
                     (inbox, outbox, params.get<int>("r2c_direction"), MPI_COMM_SELF,
                      heffteOptions);
-=======
-           switch (params.get<int>("comm")) {
-           
-              case a2a:
-                  heffteOptions.algorithm = heffte::reshape_algorithm::alltoall;
-                  break;
-              case a2av:
-                  heffteOptions.algorithm = heffte::reshape_algorithm::alltoallv;
-                  break;
-              case p2p:
-                  heffteOptions.algorithm = heffte::reshape_algorithm::p2p;
-                  break;
-              case p2p_pl:
-                  heffteOptions.algorithm = heffte::reshape_algorithm::p2p_plined;
-                  break;
-              default:
-                  throw IpplException("FFT::setup",
-                                      "Unrecognized heffte communication type");
-           }
-        }
-
-        heffte_m = std::make_shared<heffte::fft3d_r2c<heffteBackend, long long>>
-                   (inbox, outbox, params.get<int>("r2c_direction"), Ippl::getComm(),
-                    heffteOptions);
->>>>>>> e526befe
         
         //heffte::gpu::device_set(Ippl::Comm->rank() % heffte::gpu::device_count());
         if(workspace_m.size() < heffte_m->size_workspace())
