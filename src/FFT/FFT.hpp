//
// Class FFT
//   The FFT class performs complex-to-complex,
//   real-to-complex on IPPL Fields.
//   FFT is templated on the type of transform to be performed,
//   the dimensionality of the Field to transform, and the
//   floating-point precision type of the Field (float or double).
//   Currently, we use heffte for taking the transforms and the class FFT
//   serves as an interface between IPPL and heffte. In making this interface,
//   we have referred Cabana library.
//   https://github.com/ECP-copa/Cabana.
//
// Copyright (c) 2021, Sriramkrishnan Muralikrishnan,
// Paul Scherrer Institut, Villigen PSI, Switzerland
// All rights reserved
//
// This file is part of IPPL.
//
// IPPL is free software: you can redistribute it and/or modify
// it under the terms of the GNU General Public License as published by
// the Free Software Foundation, either version 3 of the License, or
// (at your option) any later version.
//
// You should have received a copy of the GNU General Public License
// along with IPPL. If not, see <https://www.gnu.org/licenses/>.
//
/**
   Implementations for FFT constructor/destructor and transforms
*/

#include "Utility/IpplTimings.h"

#include "Field/BareField.h"

#include "FFT/FFT.h"
#include "FieldLayout/FieldLayout.h"

namespace ippl {

    //=========================================================================
    // FFT CCTransform Constructors
    //=========================================================================

    /**
       Create a new FFT object of type CCTransform, with a
       given layout and heffte parameters.
    */

    template <typename Field>
    FFT<CCTransform, Field>::FFT(const Layout_t& layout, const ParameterList& params) {
        /**
         * Heffte requires to pass a 3D array even for 2D and
         * 1D FFTs we just have to make the length in other
         * dimensions to be 1.
         */
        std::array<long long, 3> low;
        std::array<long long, 3> high;

        const NDIndex<Dim>& lDom = layout.getLocalNDIndex();

        low.fill(0);
        high.fill(0);

        /**
         * Static cast to detail::long long (uint64_t) is necessary, as heffte::box3d requires it
         * like that.
         */
        for (size_t d = 0; d < Dim; ++d) {
            low[d]  = static_cast<long long>(lDom[d].first());
            high[d] = static_cast<long long>(lDom[d].length() + lDom[d].first() - 1);
        }

        setup(low, high, params);
    }

    /**
           setup performs the initialization necessary.
    */
    template <typename Field>
    void FFT<CCTransform, Field>::setup(const std::array<long long, 3>& low,
                                        const std::array<long long, 3>& high,
                                        const ParameterList& params) {
        heffte::box3d<long long> inbox  = {low, high};
        heffte::box3d<long long> outbox = {low, high};

        heffte::plan_options heffteOptions = heffte::default_options<heffteBackend>();

        if (!params.get<bool>("use_heffte_defaults")) {
            heffteOptions.use_pencils = params.get<bool>("use_pencils");
            heffteOptions.use_reorder = params.get<bool>("use_reorder");
#ifdef Heffte_ENABLE_GPU
            heffteOptions.use_gpu_aware = params.get<bool>("use_gpu_aware");
#endif

            switch (params.get<int>("comm")) {
                case a2a:
                    heffteOptions.algorithm = heffte::reshape_algorithm::alltoall;
                    break;
                case a2av:
                    heffteOptions.algorithm = heffte::reshape_algorithm::alltoallv;
                    break;
                case p2p:
                    heffteOptions.algorithm = heffte::reshape_algorithm::p2p;
                    break;
                case p2p_pl:
                    heffteOptions.algorithm = heffte::reshape_algorithm::p2p_plined;
                    break;
                default:
                    throw IpplException("FFT::setup", "Unrecognized heffte communication type");
            }
        }

        heffte_m = std::make_shared<heffte::fft3d<heffteBackend, long long>>(
            inbox, outbox, Comm->getCommunicator(), heffteOptions);

<<<<<<< HEAD
        // heffte::gpu::device_set(Ippl::Comm->rank() % heffte::gpu::device_count());
        if (workspace_m.size() < heffte_m->size_workspace()) {
=======
        // heffte::gpu::device_set(Comm->rank() % heffte::gpu::device_count());
        if (workspace_m.size() < heffte_m->size_workspace())
>>>>>>> 2419e4fe
            workspace_m = workspace_t(heffte_m->size_workspace());
        }
    }

    template <typename ComplexField>
    void FFT<CCTransform, ComplexField>::transform(int direction, ComplexField& f) {
        static_assert(Dim == 2 || Dim == 3, "heFFTe only supports 2D and 3D");

        auto fview       = f.getView();
        const int nghost = f.getNghost();

        /**
         *This copy to a temporary Kokkos view is needed because of following
         *reasons:
         *1) heffte wants the input and output fields without ghost layers
         *2) heffte accepts data in layout left (by default) eventhough this
         *can be changed during heffte box creation
         */
        auto tempField = detail::shrinkView("tempField", fview, nghost);

        using index_array_type = typename RangePolicy<Dim>::index_array_type;
        ippl::parallel_for(
            "copy from Kokkos FFT", getRangePolicy(fview, nghost),
            KOKKOS_LAMBDA(const index_array_type& args) {
                apply(tempField, args - nghost).real(apply(fview, args).real());
                apply(tempField, args - nghost).imag(apply(fview, args).imag());
            });

        if (direction == 1) {
            heffte_m->forward(tempField.data(), tempField.data(), workspace_m.data(),
                              heffte::scale::full);
        } else if (direction == -1) {
            heffte_m->backward(tempField.data(), tempField.data(), workspace_m.data(),
                               heffte::scale::none);
        } else {
            throw std::logic_error("Only 1:forward and -1:backward are allowed as directions");
        }

        ippl::parallel_for(
            "copy to Kokkos FFT", getRangePolicy(fview, nghost),
            KOKKOS_LAMBDA(const index_array_type& args) {
                apply(fview, args).real() = apply(tempField, args - nghost).real();
                apply(fview, args).imag() = apply(tempField, args - nghost).imag();
            });
    }

    //========================================================================
    // FFT RCTransform Constructors
    //========================================================================

    /**
     *Create a new FFT object of type RCTransform, with given input and output
     *layouts and heffte parameters.
     */

    template <typename RealField>
    FFT<RCTransform, RealField>::FFT(const Layout_t& layoutInput, const Layout_t& layoutOutput,
                                     const ParameterList& params) {
        /**
         * Heffte requires to pass a 3D array even for 2D and
         * 1D FFTs we just have to make the length in other
         * dimensions to be 1.
         */
        std::array<long long, 3> lowInput;
        std::array<long long, 3> highInput;
        std::array<long long, 3> lowOutput;
        std::array<long long, 3> highOutput;

        const NDIndex<Dim>& lDomInput  = layoutInput.getLocalNDIndex();
        const NDIndex<Dim>& lDomOutput = layoutOutput.getLocalNDIndex();

        lowInput.fill(0);
        highInput.fill(0);
        lowOutput.fill(0);
        highOutput.fill(0);

        /**
         * Static cast to detail::long long (uint64_t) is necessary, as heffte::box3d requires it
         * like that.
         */
        for (size_t d = 0; d < Dim; ++d) {
            lowInput[d]  = static_cast<long long>(lDomInput[d].first());
            highInput[d] = static_cast<long long>(lDomInput[d].length() + lDomInput[d].first() - 1);

            lowOutput[d] = static_cast<long long>(lDomOutput[d].first());
            highOutput[d] =
                static_cast<long long>(lDomOutput[d].length() + lDomOutput[d].first() - 1);
        }

        setup(lowInput, highInput, lowOutput, highOutput, params);
    }

    /**
       setup performs the initialization.
    */
    template <typename RealField>
    void FFT<RCTransform, RealField>::setup(const std::array<long long, 3>& lowInput,
                                            const std::array<long long, 3>& highInput,
                                            const std::array<long long, 3>& lowOutput,
                                            const std::array<long long, 3>& highOutput,
                                            const ParameterList& params) {
        heffte::box3d<long long> inbox  = {lowInput, highInput};
        heffte::box3d<long long> outbox = {lowOutput, highOutput};

        heffte::plan_options heffteOptions = heffte::default_options<heffteBackend>();

        if (!params.get<bool>("use_heffte_defaults")) {
            heffteOptions.use_pencils = params.get<bool>("use_pencils");
            heffteOptions.use_reorder = params.get<bool>("use_reorder");
#ifdef Heffte_ENABLE_GPU
            heffteOptions.use_gpu_aware = params.get<bool>("use_gpu_aware");
#endif

            switch (params.get<int>("comm")) {
                case a2a:
                    heffteOptions.algorithm = heffte::reshape_algorithm::alltoall;
                    break;
                case a2av:
                    heffteOptions.algorithm = heffte::reshape_algorithm::alltoallv;
                    break;
                case p2p:
                    heffteOptions.algorithm = heffte::reshape_algorithm::p2p;
                    break;
                case p2p_pl:
                    heffteOptions.algorithm = heffte::reshape_algorithm::p2p_plined;
                    break;
                default:
                    throw IpplException("FFT::setup", "Unrecognized heffte communication type");
            }
        }

        heffte_m = std::make_shared<heffte::fft3d_r2c<heffteBackend, long long>>(
            inbox, outbox, params.get<int>("r2c_direction"), Comm->getCommunicator(), heffteOptions);

<<<<<<< HEAD
        // heffte::gpu::device_set(Ippl::Comm->rank() % heffte::gpu::device_count());
        if (workspace_m.size() < heffte_m->size_workspace()) {
=======
        // heffte::gpu::device_set(Comm->rank() % heffte::gpu::device_count());
        if (workspace_m.size() < heffte_m->size_workspace())
>>>>>>> 2419e4fe
            workspace_m = workspace_t(heffte_m->size_workspace());
        }
    }

    template <typename RealField>
    void FFT<RCTransform, RealField>::transform(int direction, RealField& f, ComplexField& g) {
        static_assert(Dim == 2 || Dim == 3, "heFFTe only supports 2D and 3D");

        auto fview        = f.getView();
        auto gview        = g.getView();
        const int nghostf = f.getNghost();
        const int nghostg = g.getNghost();

        /**
         *This copy to a temporary Kokkos view is needed because of following
         *reasons:
         *1) heffte wants the input and output fields without ghost layers
         *2) heffte accepts data in layout left (by default) eventhough this
         *can be changed during heffte box creation
         */
        auto tempFieldf = detail::shrinkView("tempFieldf", fview, nghostf);
        auto tempFieldg = detail::shrinkView("tempFieldg", gview, nghostg);

        using index_array_type = typename RangePolicy<Dim>::index_array_type;
        ippl::parallel_for(
            "copy from Kokkos f field in FFT", getRangePolicy(fview, nghostf),
            KOKKOS_LAMBDA(const index_array_type& args) {
                apply(tempFieldf, args - nghostf) = apply(fview, args);
            });
        ippl::parallel_for(
            "copy from Kokkos g field in FFT", getRangePolicy(gview, nghostg),
            KOKKOS_LAMBDA(const index_array_type& args) {
                apply(tempFieldg, args - nghostg).real(apply(gview, args).real());
                apply(tempFieldg, args - nghostg).imag(apply(gview, args).imag());
            });

        if (direction == 1) {
            heffte_m->forward(tempFieldf.data(), tempFieldg.data(), workspace_m.data(),
                              heffte::scale::full);
        } else if (direction == -1) {
            heffte_m->backward(tempFieldg.data(), tempFieldf.data(), workspace_m.data(),
                               heffte::scale::none);
        } else {
            throw std::logic_error("Only 1:forward and -1:backward are allowed as directions");
        }

        ippl::parallel_for(
            "copy to Kokkos f field FFT", getRangePolicy(fview, nghostf),
            KOKKOS_LAMBDA(const index_array_type& args) {
                apply(fview, args) = apply(tempFieldf, args - nghostf);
            });

        ippl::parallel_for(
            "copy to Kokkos g field FFT", getRangePolicy(gview, nghostg),
            KOKKOS_LAMBDA(const index_array_type& args) {
                apply(gview, args).real() = apply(tempFieldg, args - nghostg).real();
                apply(gview, args).imag() = apply(tempFieldg, args - nghostg).imag();
            });
    }

    //=========================================================================
    // FFT SineTransform Constructors
    //=========================================================================

    /**
       Create a new FFT object of type SineTransform, with a
       given layout and heffte parameters.
    */

    template <typename Field>
    FFT<SineTransform, Field>::FFT(const Layout_t& layout, const ParameterList& params) {
        /**
         * Heffte requires to pass a 3D array even for 2D and
         * 1D FFTs we just have to make the length in other
         * dimensions to be 1.
         */
        std::array<long long, 3> low;
        std::array<long long, 3> high;

        const NDIndex<Dim>& lDom = layout.getLocalNDIndex();

        low.fill(0);
        high.fill(0);

        /**
         * Static cast to detail::long long (uint64_t) is necessary, as heffte::box3d requires it
         * like that.
         */
        for (size_t d = 0; d < Dim; ++d) {
            low[d]  = static_cast<long long>(lDom[d].first());
            high[d] = static_cast<long long>(lDom[d].length() + lDom[d].first() - 1);
        }

        setup(low, high, params);
    }

    /**
           setup performs the initialization necessary.
    */
    template <typename Field>
    void FFT<SineTransform, Field>::setup(const std::array<long long, 3>& low,
                                          const std::array<long long, 3>& high,
                                          const ParameterList& params) {
        heffte::box3d<long long> inbox  = {low, high};
        heffte::box3d<long long> outbox = {low, high};

        heffte::plan_options heffteOptions = heffte::default_options<heffteBackend>();

        if (!params.get<bool>("use_heffte_defaults")) {
            heffteOptions.use_pencils = params.get<bool>("use_pencils");
            heffteOptions.use_reorder = params.get<bool>("use_reorder");
#ifdef Heffte_ENABLE_GPU
            heffteOptions.use_gpu_aware = params.get<bool>("use_gpu_aware");
#endif
            switch (params.get<int>("comm")) {
                case a2a:
                    heffteOptions.algorithm = heffte::reshape_algorithm::alltoall;
                    break;
                case a2av:
                    heffteOptions.algorithm = heffte::reshape_algorithm::alltoallv;
                    break;
                case p2p:
                    heffteOptions.algorithm = heffte::reshape_algorithm::p2p;
                    break;
                case p2p_pl:
                    heffteOptions.algorithm = heffte::reshape_algorithm::p2p_plined;
                    break;
                default:
                    throw IpplException("FFT::setup", "Unrecognized heffte communication type");
            }
        }

        heffte_m = std::make_shared<heffte::fft3d<heffteBackend, long long>>(
            inbox, outbox, Comm->getCommunicator(), heffteOptions);

        // heffte::gpu::device_set(Comm->rank() % heffte::gpu::device_count());
        if (workspace_m.size() < heffte_m->size_workspace())
            workspace_m = workspace_t(heffte_m->size_workspace());
    }

    template <typename Field>
    void FFT<SineTransform, Field>::transform(int direction, Field& f) {
        static_assert(Dim == 2 || Dim == 3, "heFFTe only supports 2D and 3D");

        auto fview       = f.getView();
        const int nghost = f.getNghost();

        /**
         *This copy to a temporary Kokkos view is needed because of following
         *reasons:
         *1) heffte wants the input and output fields without ghost layers
         *2) heffte accepts data in layout left (by default) eventhough this
         *can be changed during heffte box creation
         */
        auto tempField = detail::shrinkView("tempField", fview, nghost);

        using index_array_type = typename RangePolicy<Dim>::index_array_type;
        ippl::parallel_for(
            "copy from Kokkos FFT", getRangePolicy(fview, nghost),
            KOKKOS_LAMBDA(const index_array_type& args) {
                apply(tempField, args - nghost) = apply(fview, args);
            });

        if (direction == 1) {
            heffte_m->forward(tempField.data(), tempField.data(), workspace_m.data(),
                              heffte::scale::full);
        } else if (direction == -1) {
            heffte_m->backward(tempField.data(), tempField.data(), workspace_m.data(),
                               heffte::scale::none);
        } else {
            throw std::logic_error("Only 1:forward and -1:backward are allowed as directions");
        }

        ippl::parallel_for(
            "copy to Kokkos FFT", getRangePolicy(fview, nghost),
            KOKKOS_LAMBDA(const index_array_type& args) {
                apply(fview, args) = apply(tempField, args - nghost);
            });
    }

    //=========================================================================
    // FFT CosTransform Constructors
    //=========================================================================

    /**
       Create a new FFT object of type CosTransform, with a
       given layout and heffte parameters.
    */

    template <typename Field>
    FFT<CosTransform, Field>::FFT(const Layout_t& layout, const ParameterList& params) {
        /**
         * Heffte requires to pass a 3D array even for 2D and
         * 1D FFTs we just have to make the length in other
         * dimensions to be 1.
         */
        std::array<long long, 3> low;
        std::array<long long, 3> high;

        const NDIndex<Dim>& lDom = layout.getLocalNDIndex();

        low.fill(0);
        high.fill(0);

        /**
         * Static cast to detail::long long (uint64_t) is necessary, as heffte::box3d requires it
         * like that.
         */
        for (size_t d = 0; d < Dim; ++d) {
            low[d]  = static_cast<long long>(lDom[d].first());
            high[d] = static_cast<long long>(lDom[d].length() + lDom[d].first() - 1);
        }

        setup(low, high, params);
    }

    /**
           setup performs the initialization necessary.
    */
    template <typename Field>
    void FFT<CosTransform, Field>::setup(const std::array<long long, 3>& low,
                                         const std::array<long long, 3>& high,
                                         const ParameterList& params) {
        heffte::box3d<long long> inbox  = {low, high};
        heffte::box3d<long long> outbox = {low, high};

        heffte::plan_options heffteOptions = heffte::default_options<heffteBackend>();

        if (!params.get<bool>("use_heffte_defaults")) {
            heffteOptions.use_pencils = params.get<bool>("use_pencils");
            heffteOptions.use_reorder = params.get<bool>("use_reorder");
#ifdef Heffte_ENABLE_GPU
            heffteOptions.use_gpu_aware = params.get<bool>("use_gpu_aware");
#endif
            switch (params.get<int>("comm")) {
                case a2a:
                    heffteOptions.algorithm = heffte::reshape_algorithm::alltoall;
                    break;
                case a2av:
                    heffteOptions.algorithm = heffte::reshape_algorithm::alltoallv;
                    break;
                case p2p:
                    heffteOptions.algorithm = heffte::reshape_algorithm::p2p;
                    break;
                case p2p_pl:
                    heffteOptions.algorithm = heffte::reshape_algorithm::p2p_plined;
                    break;
                default:
                    throw IpplException("FFT::setup", "Unrecognized heffte communication type");
            }
        }

        heffte_m = std::make_shared<heffte::fft3d<heffteBackend, long long>>(
            inbox, outbox, Comm->getCommunicator(), heffteOptions);

        // heffte::gpu::device_set(Comm->rank() % heffte::gpu::device_count());
        if (workspace_m.size() < heffte_m->size_workspace())
            workspace_m = workspace_t(heffte_m->size_workspace());
    }

    template <typename Field>
    void FFT<CosTransform, Field>::transform(int direction, Field& f) {
        static_assert(Dim == 2 || Dim == 3, "heFFTe only supports 2D and 3D");

        auto fview       = f.getView();
        const int nghost = f.getNghost();

        /**
         *This copy to a temporary Kokkos view is needed because of following
         *reasons:
         *1) heffte wants the input and output fields without ghost layers
         *2) heffte accepts data in layout left (by default) eventhough this
         *can be changed during heffte box creation
         */
        auto tempField = detail::shrinkView("tempField", fview, nghost);

        using index_array_type = typename RangePolicy<Dim>::index_array_type;
        ippl::parallel_for(
            "copy from Kokkos FFT", getRangePolicy(fview, nghost),
            KOKKOS_LAMBDA(const index_array_type& args) {
                apply(tempField, args - nghost) = apply(fview, args);
            });

        if (direction == 1) {
            heffte_m->forward(tempField.data(), tempField.data(), workspace_m.data(),
                              heffte::scale::full);
        } else if (direction == -1) {
            heffte_m->backward(tempField.data(), tempField.data(), workspace_m.data(),
                               heffte::scale::none);
        } else {
            throw std::logic_error("Only 1:forward and -1:backward are allowed as directions");
        }

        ippl::parallel_for(
            "copy to Kokkos FFT", getRangePolicy(fview, nghost),
            KOKKOS_LAMBDA(const index_array_type& args) {
                apply(fview, args) = apply(tempField, args - nghost);
            });
    }
}  // namespace ippl

// vi: set et ts=4 sw=4 sts=4:
// Local Variables:
// mode:c
// c-basic-offset: 4
// indent-tabs-mode: nil
// require-final-newline: nil
// End:<|MERGE_RESOLUTION|>--- conflicted
+++ resolved
@@ -113,13 +113,8 @@
         heffte_m = std::make_shared<heffte::fft3d<heffteBackend, long long>>(
             inbox, outbox, Comm->getCommunicator(), heffteOptions);
 
-<<<<<<< HEAD
-        // heffte::gpu::device_set(Ippl::Comm->rank() % heffte::gpu::device_count());
+        // heffte::gpu::device_set(Comm->rank() % heffte::gpu::device_count());
         if (workspace_m.size() < heffte_m->size_workspace()) {
-=======
-        // heffte::gpu::device_set(Comm->rank() % heffte::gpu::device_count());
-        if (workspace_m.size() < heffte_m->size_workspace())
->>>>>>> 2419e4fe
             workspace_m = workspace_t(heffte_m->size_workspace());
         }
     }
@@ -252,15 +247,11 @@
         }
 
         heffte_m = std::make_shared<heffte::fft3d_r2c<heffteBackend, long long>>(
-            inbox, outbox, params.get<int>("r2c_direction"), Comm->getCommunicator(), heffteOptions);
-
-<<<<<<< HEAD
-        // heffte::gpu::device_set(Ippl::Comm->rank() % heffte::gpu::device_count());
+            inbox, outbox, params.get<int>("r2c_direction"), Comm->getCommunicator(),
+            heffteOptions);
+
+        // heffte::gpu::device_set(Comm->rank() % heffte::gpu::device_count());
         if (workspace_m.size() < heffte_m->size_workspace()) {
-=======
-        // heffte::gpu::device_set(Comm->rank() % heffte::gpu::device_count());
-        if (workspace_m.size() < heffte_m->size_workspace())
->>>>>>> 2419e4fe
             workspace_m = workspace_t(heffte_m->size_workspace());
         }
     }
@@ -397,8 +388,9 @@
             inbox, outbox, Comm->getCommunicator(), heffteOptions);
 
         // heffte::gpu::device_set(Comm->rank() % heffte::gpu::device_count());
-        if (workspace_m.size() < heffte_m->size_workspace())
+        if (workspace_m.size() < heffte_m->size_workspace()) {
             workspace_m = workspace_t(heffte_m->size_workspace());
+        }
     }
 
     template <typename Field>
