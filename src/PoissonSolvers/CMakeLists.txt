# -----------------------------------------------------------------------------
# src/PoissonSolvers/CMakeLists.txt
#
# Adds Poisson solver headers to the IPPL target, optionally with FFT backends.
# -----------------------------------------------------------------------------

target_include_directories(ippl
    PUBLIC
        $<BUILD_INTERFACE:${CMAKE_CURRENT_SOURCE_DIR}>
        $<INSTALL_INTERFACE:include>
)

# Default Poisson solver headers
set(poisson_headers
    PoissonCG.h
    Poisson.h
    NullSolver.h
    LaplaceHelpers.h
    FEMPoissonSolver.h
)
<<<<<<< HEAD
if (ENABLE_FFT)
    list (APPEND _HDRS
                 FFTOpenPoissonSolver.h
                 FFTOpenPoissonSolver.hpp
                 FFTPeriodicPoissonSolver.h
                 FFTPeriodicPoissonSolver.hpp
                 FFTTruncatedGreenPeriodicPoissonSolver.h
                 FFTTruncatedGreenPeriodicPoissonSolver.hpp
    )
endif ()
=======
>>>>>>> 93cdf641

# Add FFT-based solver headers conditionally
if(IPPL_ENABLE_FFT)
    list(APPEND poisson_headers
        FFTOpenPoissonSolver.h
        FFTOpenPoissonSolver.hpp
        FFTPeriodicPoissonSolver.h
        FFTPeriodicPoissonSolver.hpp
        P3MSolver.h
        P3MSolver.hpp
    )
endif()

# Install Poisson solver headers
install(FILES ${poisson_headers} DESTINATION include/PoissonSolvers)
<|MERGE_RESOLUTION|>--- conflicted
+++ resolved
@@ -18,19 +18,6 @@
     LaplaceHelpers.h
     FEMPoissonSolver.h
 )
-<<<<<<< HEAD
-if (ENABLE_FFT)
-    list (APPEND _HDRS
-                 FFTOpenPoissonSolver.h
-                 FFTOpenPoissonSolver.hpp
-                 FFTPeriodicPoissonSolver.h
-                 FFTPeriodicPoissonSolver.hpp
-                 FFTTruncatedGreenPeriodicPoissonSolver.h
-                 FFTTruncatedGreenPeriodicPoissonSolver.hpp
-    )
-endif ()
-=======
->>>>>>> 93cdf641
 
 # Add FFT-based solver headers conditionally
 if(IPPL_ENABLE_FFT)
@@ -39,8 +26,8 @@
         FFTOpenPoissonSolver.hpp
         FFTPeriodicPoissonSolver.h
         FFTPeriodicPoissonSolver.hpp
-        P3MSolver.h
-        P3MSolver.hpp
+        FFTTruncatedGreenPeriodicPoissonSolver.h
+        FFTTruncatedGreenPeriodicPoissonSolver.hpp
     )
 endif()
 
