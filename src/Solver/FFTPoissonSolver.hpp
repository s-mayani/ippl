--- conflicted
+++ resolved
@@ -506,12 +506,8 @@
                     Communicate::size_type nrecvs;
                     nrecvs = intersection.size();
 
-<<<<<<< HEAD
-                    buffer_type buf = Comm->getBuffer<Trhs>(IPPL_SOLVER_RECV + myRank, nrecvs);
-=======
                     buffer_type buf =
                         Comm->getBuffer<memory_space, Trhs>(IPPL_SOLVER_RECV + myRank, nrecvs);
->>>>>>> d47514c3
 
                     Comm->recv(i, OPEN_SOLVER_TAG, fd_m, *buf, nrecvs * sizeof(Trhs), nrecvs);
                     buf->resetReadPos();
@@ -634,12 +630,8 @@
                         Communicate::size_type nrecvs;
                         nrecvs = intersection.size();
 
-<<<<<<< HEAD
-                        buffer_type buf = Comm->getBuffer<Trhs>(IPPL_SOLVER_RECV + myRank, nrecvs);
-=======
                         buffer_type buf =
                             Comm->getBuffer<memory_space, Trhs>(IPPL_SOLVER_RECV + myRank, nrecvs);
->>>>>>> d47514c3
 
                         Comm->recv(i, OPEN_SOLVER_TAG, fd_m, *buf, nrecvs * sizeof(Trhs), nrecvs);
                         buf->resetReadPos();
@@ -782,12 +774,8 @@
                             Communicate::size_type nsends;
                             pack(intersection, view2, fd_m, nghost2, ldom2, nsends);
 
-<<<<<<< HEAD
-                            buffer_type buf = Comm->getBuffer<Trhs>(IPPL_SOLVER_SEND + i, nsends);
-=======
                             buffer_type buf =
                                 Comm->getBuffer<memory_space, Trhs>(IPPL_SOLVER_SEND + i, nsends);
->>>>>>> d47514c3
 
                             Comm->isend(i, OPEN_SOLVER_TAG, fd_m, *buf, requests.back(), nsends);
                             buf->resetWritePos();
@@ -1196,12 +1184,8 @@
                     Communicate::size_type nsends;
                     pack(intersection, view_g, fd_m, nghost_g, ldom_g, nsends);
 
-<<<<<<< HEAD
-                    buffer_type buf = Comm->getBuffer<Trhs>(IPPL_VICO_SEND + 2 * 8 + i, nsends);
-=======
                     buffer_type buf =
                         Comm->getBuffer<memory_space, Trhs>(IPPL_VICO_SEND + 2 * 8 + i, nsends);
->>>>>>> d47514c3
 
                     int tag = VICO_SOLVER_TAG + 2;
 
@@ -1228,12 +1212,8 @@
                     Communicate::size_type nsends;
                     pack(intersection, view_g, fd_m, nghost_g, ldom_g, nsends);
 
-<<<<<<< HEAD
-                    buffer_type buf = Comm->getBuffer<Trhs>(IPPL_VICO_SEND + 3 * 8 + i, nsends);
-=======
                     buffer_type buf =
                         Comm->getBuffer<memory_space, Trhs>(IPPL_VICO_SEND + 3 * 8 + i, nsends);
->>>>>>> d47514c3
 
                     int tag = VICO_SOLVER_TAG + 3;
 
@@ -1262,12 +1242,8 @@
                     Communicate::size_type nsends;
                     pack(intersection, view_g, fd_m, nghost_g, ldom_g, nsends);
 
-<<<<<<< HEAD
-                    buffer_type buf = Comm->getBuffer<Trhs>(IPPL_VICO_SEND + 4 * 8 + i, nsends);
-=======
                     buffer_type buf =
                         Comm->getBuffer<memory_space, Trhs>(IPPL_VICO_SEND + 4 * 8 + i, nsends);
->>>>>>> d47514c3
 
                     int tag = VICO_SOLVER_TAG + 4;
 
@@ -1296,12 +1272,8 @@
                     Communicate::size_type nsends;
                     pack(intersection, view_g, fd_m, nghost_g, ldom_g, nsends);
 
-<<<<<<< HEAD
-                    buffer_type buf = Comm->getBuffer<Trhs>(IPPL_VICO_SEND + 5 * 8 + i, nsends);
-=======
                     buffer_type buf =
                         Comm->getBuffer<memory_space, Trhs>(IPPL_VICO_SEND + 5 * 8 + i, nsends);
->>>>>>> d47514c3
 
                     int tag = VICO_SOLVER_TAG + 5;
 
@@ -1330,12 +1302,8 @@
                     Communicate::size_type nsends;
                     pack(intersection, view_g, fd_m, nghost_g, ldom_g, nsends);
 
-<<<<<<< HEAD
-                    buffer_type buf = Comm->getBuffer<Trhs>(IPPL_VICO_SEND + 6 * 8 + i, nsends);
-=======
                     buffer_type buf =
                         Comm->getBuffer<memory_space, Trhs>(IPPL_VICO_SEND + 6 * 8 + i, nsends);
->>>>>>> d47514c3
 
                     int tag = VICO_SOLVER_TAG + 6;
 
@@ -1366,12 +1334,8 @@
                     Communicate::size_type nsends;
                     pack(intersection, view_g, fd_m, nghost_g, ldom_g, nsends);
 
-<<<<<<< HEAD
-                    buffer_type buf = Comm->getBuffer<Trhs>(IPPL_VICO_SEND + 7 * 8 + i, nsends);
-=======
                     buffer_type buf =
                         Comm->getBuffer<memory_space, Trhs>(IPPL_VICO_SEND + 7 * 8 + i, nsends);
->>>>>>> d47514c3
 
                     int tag = VICO_SOLVER_TAG + 7;
 
@@ -1425,12 +1389,8 @@
                     Communicate::size_type nrecvs;
                     nrecvs = intersection.size();
 
-<<<<<<< HEAD
-                    buffer_type buf = Comm->getBuffer<Trhs>(IPPL_VICO_RECV + 8 + myRank, nrecvs);
-=======
                     buffer_type buf =
                         Comm->getBuffer<memory_space, Trhs>(IPPL_VICO_RECV + 8 + myRank, nrecvs);
->>>>>>> d47514c3
 
                     int tag = VICO_SOLVER_TAG + 1;
 
