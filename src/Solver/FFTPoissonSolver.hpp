//
//// Class FFTPoissonSolver
////   FFT-based Poisson Solver class.
////
//// This file is part of IPPL.
////
//// IPPL is free software: you can redistribute it and/or modify
//// it under the terms of the GNU General Public License as published by
//// the Free Software Foundation, either version 3 of the License, or
//// (at your option) any later version.
////
//// You should have received a copy of the GNU General Public License
//// along with IPPL. If not, see <https://www.gnu.org/licenses/>.
////
//

#include <algorithm>

#include "Utility/IpplException.h"
#include "Utility/IpplTimings.h"

#include "Communicate/Archive.h"
#include "FFTPoissonSolver.h"
#include "Field/HaloCells.h"

// Communication specific functions (pack and unpack).
template <typename Tb, typename Tf>
void pack(const ippl::NDIndex<3> intersect, Kokkos::View<Tf***>& view, 
          ippl::detail::FieldBufferData<Tb>& fd, int nghost, const ippl::NDIndex<3> ldom,
          ippl::Communicate::size_type& nsends) {

    Kokkos::View<Tb*>& buffer = fd.buffer;

    size_t size = intersect.size();
    nsends      = size;
    if (buffer.size() < size) {
        const int overalloc = Ippl::Comm->getDefaultOverallocation();
        Kokkos::realloc(buffer, size * overalloc);
    }

    const int first0 = intersect[0].first() + nghost - ldom[0].first();
    const int first1 = intersect[1].first() + nghost - ldom[1].first();
    const int first2 = intersect[2].first() + nghost - ldom[2].first();

    const int last0 = intersect[0].last() + nghost - ldom[0].first() + 1;
    const int last1 = intersect[1].last() + nghost - ldom[1].first() + 1;
    const int last2 = intersect[2].last() + nghost - ldom[2].first() + 1;

    using mdrange_type = Kokkos::MDRangePolicy<Kokkos::Rank<3>>;
    //This type casting to long int is necessary as otherwise Kokkos complains for
    //intel compilers
    Kokkos::parallel_for("pack()", mdrange_type({first0, first1, first2},
                                                {(long int)last0, 
<<<<<<< HEAD
                                                 (long int)last1, 
=======
                                                 (long int)last1,
>>>>>>> b76a6359
                                                 (long int)last2}),
            KOKKOS_LAMBDA(const size_t i, const size_t j, const size_t k) {
                const int ig = i - first0;
                const int jg = j - first1;
                const int kg = k - first2;
<<<<<<< HEAD
                             
                int l = ig + jg * intersect[0].length() + 
=======

                int l = ig + jg * intersect[0].length() +
>>>>>>> b76a6359
                        kg * intersect[1].length() * intersect[0].length();

                Kokkos::complex<Tb> val = view(i,j,k);

                buffer(l) = Kokkos::real(val);
    });
    Kokkos::fence();
}

<<<<<<< HEAD
template <typename Tb, typename Tf> 
void unpack(const ippl::NDIndex<3> intersect, const Kokkos::View<Tf***>& view,
            ippl::detail::FieldBufferData<Tb>& fd, int nghost, const ippl::NDIndex<3> ldom,
            bool x=false, bool y=false, bool z=false) {

    Kokkos::View<Tb*>& buffer = fd.buffer;
 
=======
template <bool isVec, typename Tb, typename Tf>
void unpack_impl(const ippl::NDIndex<3> intersect, const Kokkos::View<Tf***>& view,
            ippl::detail::FieldBufferData<Tb>& fd, int nghost, const ippl::NDIndex<3> ldom,
            size_t dim=0, bool x=false, bool y=false, bool z=false) {

    Kokkos::View<Tb*>& buffer = fd.buffer;

>>>>>>> b76a6359
    int first0 = intersect[0].first() + nghost - ldom[0].first();
    int first1 = intersect[1].first() + nghost - ldom[1].first();
    int first2 = intersect[2].first() + nghost - ldom[2].first();

    const int last0 = intersect[0].last() + nghost - ldom[0].first() + 1;
    const int last1 = intersect[1].last() + nghost - ldom[1].first() + 1;
    const int last2 = intersect[2].last() + nghost - ldom[2].first() + 1;

    using mdrange_type = Kokkos::MDRangePolicy<Kokkos::Rank<3>>;
    Kokkos::parallel_for("pack()", mdrange_type({first0, first1, first2},
                                                {last0, last1, last2}),
            KOKKOS_LAMBDA(const size_t i, const size_t j, const size_t k) {

<<<<<<< HEAD
template <typename Tb, typename Tf> 
void unpack(const ippl::NDIndex<3> intersect, const Kokkos::View<ippl::Vector<Tf,3>***>& view,
            size_t dim, ippl::detail::FieldBufferData<Tb>& fd, int nghost, const ippl::NDIndex<3> ldom) {

    Kokkos::View<Tb*>& buffer = fd.buffer;
=======
                int ig = i - first0;
                int jg = j - first1;
                int kg = k - first2;
>>>>>>> b76a6359

                ig = x * (intersect[0].length() - 2*ig - 1) + ig;
                jg = y * (intersect[1].length() - 2*jg - 1) + jg;
                kg = z * (intersect[2].length() - 2*kg - 1) + kg;

                int l = ig + jg * intersect[0].length() +
                        kg * intersect[1].length() * intersect[0].length();

                ippl::detail::ViewAccess<isVec, decltype(view)>::get(view, dim, i, j, k) = buffer(l);
    });
    Kokkos::fence();
}

template <typename Tb, typename Tf>
void unpack(const ippl::NDIndex<3> intersect, const Kokkos::View<Tf***>& view,
            ippl::detail::FieldBufferData<Tb>& fd, int nghost, const ippl::NDIndex<3> ldom,
            bool x=false, bool y=false, bool z=false) {
    unpack_impl<false, Tb, Tf>(intersect, view, fd, nghost, ldom, 0, x, y, z);
}

template <typename Tb, typename Tf> 
void unpack(const ippl::NDIndex<3> intersect, const Kokkos::View<ippl::Vector<Tf,3>***>& view,
            size_t dim, ippl::detail::FieldBufferData<Tb>& fd, int nghost, const ippl::NDIndex<3> ldom) {
    unpack_impl<true, Tb, ippl::Vector<Tf, 3>>(intersect, view, fd, nghost, ldom, dim);
}

namespace ippl {

    /////////////////////////////////////////////////////////////////////////
    // constructor and destructor

    template <typename Tlhs, typename Trhs, unsigned Dim, class Mesh, class Centering>
    FFTPoissonSolver<Tlhs, Trhs, Dim, Mesh, Centering>::FFTPoissonSolver(rhs_type& rhs,
                                                              ParameterList& fftparams,
                                                              std::string alg)
        : mesh_mp(nullptr)
        , layout_mp(nullptr)
        , mesh2_m(nullptr)
        , layout2_m(nullptr)
        , meshComplex_m(nullptr)
        , layoutComplex_m(nullptr)
        , alg_m(alg)
        , mesh4_m(nullptr)
        , layout4_m(nullptr)
        , isGradFD_m(false) {
        std::transform(alg_m.begin(), alg_m.end(), alg_m.begin(), ::toupper);
        setDefaultParameters();
        this->setRhs(rhs);

        this->params_m.merge(fftparams);
        this->params_m.update("output_type", Base::SOL);

        // start a timer
        static IpplTimings::TimerRef initialize = IpplTimings::getTimer("Initialize");
        IpplTimings::startTimer(initialize);

        initializeFields();

        IpplTimings::stopTimer(initialize);
    }

    template <typename Tlhs, typename Trhs, unsigned Dim, class Mesh, class Centering>
    FFTPoissonSolver<Tlhs, Trhs, Dim, Mesh, Centering>::FFTPoissonSolver(lhs_type& lhs, rhs_type& rhs,
                                                              ParameterList& fftparams,
                                                              std::string alg, int sol)
        : mesh_mp(nullptr)
        , layout_mp(nullptr)
        , mesh2_m(nullptr)
        , layout2_m(nullptr)
        , meshComplex_m(nullptr)
        , layoutComplex_m(nullptr)
        , alg_m(alg)
        , mesh4_m(nullptr)
        , layout4_m(nullptr)
        , isGradFD_m(false) {
        std::transform(alg_m.begin(), alg_m.end(), alg_m.begin(), ::toupper);
        setDefaultParameters();
        this->setRhs(rhs);
        this->setLhs(lhs);

        this->params_m.merge(fftparams);
        this->params_m.update("output_type", sol);

        // start a timer
        static IpplTimings::TimerRef initialize = IpplTimings::getTimer("Initialize");
        IpplTimings::startTimer(initialize);

        initializeFields();

        IpplTimings::stopTimer(initialize);
    }

    template <typename Tlhs, typename Trhs, unsigned Dim, class Mesh, class Centering>
    FFTPoissonSolver<Tlhs, Trhs, Dim, Mesh, Centering>::~FFTPoissonSolver(){};

    /////////////////////////////////////////////////////////////////////////
    // allows user to set gradient of phi = Efield instead of spectral
    // calculation of Efield (which uses FFTs)

    template <typename Tlhs, typename Trhs, unsigned Dim, class Mesh, class Centering>
    void FFTPoissonSolver<Tlhs, Trhs, Dim, Mesh, Centering>::setGradFD() {
        // get the output type (sol, grad, or sol & grad)
        const int out = this->params_m.template get<int>("output_type");

        if (out != Base::SOL_AND_GRAD) {
            throw IpplException(
                "FFTPoissonSolver::setGradFD()",
                "Cannot use gradient for Efield computation unless output type is SOL_AND_GRAD");
        } else {
            isGradFD_m = true;
        }
    }

    /////////////////////////////////////////////////////////////////////////
    // initializeFields method, called in constructor

    template <typename Tlhs, typename Trhs, unsigned Dim, class Mesh, class Centering>
    void FFTPoissonSolver<Tlhs, Trhs, Dim, Mesh, Centering>::initializeFields() {
        // first check if valid algorithm choice
        if ((alg_m != "VICO") && (alg_m != "HOCKNEY") && (alg_m != "BIHARMONIC")) {
            throw IpplException(
                "FFTPoissonSolver::initializeFields()",
                "Currently only Hockney and Vico algorithms are supported for open BCs");
        }

        // get layout and mesh
        layout_mp = &(this->rhs_mp->getLayout());
        mesh_mp   = &(this->rhs_mp->get_mesh());

        // get mesh spacing
        hr_m = mesh_mp->getMeshSpacing();

        // get origin
        vector_type origin  = mesh_mp->getOrigin();
        const mesh_type sum = std::abs(origin[0]) + std::abs(origin[1]) + std::abs(origin[2]);

        // origin should always be 0 for Green's function computation to work...
        if (sum != 0.0) {
            throw IpplException("FFTPoissonSolver::initializeFields", "Origin is not 0");
        }

        // create domain for the real fields
        domain_m = layout_mp->getDomain();

        // get the mesh spacings and sizes for each dimension
        for (unsigned int i = 0; i < Dim; ++i) {
            nr_m[i] = domain_m[i].length();

            // create the doubled domain for the FFT procedure
            domain2_m[i] = Index(2 * nr_m[i]);
        }

        // define decomposition (parallel / serial)
        e_dim_tag decomp[Dim];
        for (unsigned int d = 0; d < Dim; ++d) {
            decomp[d] = layout_mp->getRequestedDistribution(d);
        }

        // create double sized mesh and layout objects using the previously defined domain2_m
        mesh2_m   = std::unique_ptr<Mesh>(new Mesh(domain2_m, hr_m, origin));
        layout2_m = std::unique_ptr<FieldLayout_t>(new FieldLayout_t(domain2_m, decomp));

        // create the domain for the transformed (complex) fields
        // since we use HeFFTe for the transforms it doesn't require permuting to the right
        // one of the dimensions has only (n/2 +1) as our original fields are fully real
        // the dimension is given by the user via r2c_direction
        unsigned int RCDirection = this->params_m.template get<int>("r2c_direction");
        for (unsigned int i = 0; i < Dim; ++i) {
            if (i == RCDirection)
                domainComplex_m[RCDirection] = Index(nr_m[RCDirection] + 1);
            else
                domainComplex_m[i] = Index(2 * nr_m[i]);
        }

        // create mesh and layout for the real to complex FFT transformed fields
        meshComplex_m = std::unique_ptr<Mesh>(new Mesh(domainComplex_m, hr_m, origin));
        layoutComplex_m = 
	       	std::unique_ptr<FieldLayout_t>(new FieldLayout_t(domainComplex_m, decomp));

        // initialize fields
        storage_field.initialize(*mesh2_m, *layout2_m);
	rho2tr_m.initialize(*meshComplex_m, *layoutComplex_m);
	grntr_m.initialize(*meshComplex_m, *layoutComplex_m);

        int out = this->params_m.template get<int>("output_type");
        if (((out == Base::GRAD) || (out == Base::SOL_AND_GRAD)) && (!isGradFD_m)) {
            temp_m.initialize(*meshComplex_m, *layoutComplex_m);
        }

        // create the FFT object
        fft_m = std::make_unique<FFT_t>(*layout2_m, *layoutComplex_m, this->params_m);
        // if Vico, also need to create mesh and layout for 4N Fourier domain
        // on this domain, the truncated Green's function is defined
        // also need to create the 4N complex grid, on which precomputation step done
        if ((alg_m == "VICO") || (alg_m == "BIHARMONIC")) {
            // start a timer
            static IpplTimings::TimerRef initialize_vico =
                IpplTimings::getTimer("Initialize: extra Vico");
            IpplTimings::startTimer(initialize_vico);

            for (unsigned int i = 0; i < Dim; ++i) {
                domain4_m[i] = Index(4 * nr_m[i]);
            }

            // 4N grid
            mesh4_m   = std::unique_ptr<Mesh>(new Mesh(domain4_m, hr_m, origin));
            layout4_m = std::unique_ptr<FieldLayout_t>(new FieldLayout_t(domain4_m, decomp));

            // initialize fields
            grnL_m.initialize(*mesh4_m, *layout4_m);

            // create a Complex-to-Complex FFT object to transform for layout4
            fft4n_m = std::make_unique<FFT<CCTransform, Dim, Tg, Mesh, Centering>>(*layout4_m, this->params_m);

            IpplTimings::stopTimer(initialize_vico);
        }

        // these are fields that are used for calculating the Green's function for Hockney
        if (alg_m == "HOCKNEY") {
            // start a timer
            static IpplTimings::TimerRef initialize_hockney =
                IpplTimings::getTimer("Initialize: extra Hockney");
            IpplTimings::startTimer(initialize_hockney);

            for (unsigned int d = 0; d < Dim; ++d) {
                grnIField_m[d].initialize(*mesh2_m, *layout2_m);

                // get number of ghost points and the Kokkos view to iterate over field
                auto view        = grnIField_m[d].getView();
                const int nghost = grnIField_m[d].getNghost();
                const auto& ldom = layout2_m->getLocalNDIndex();

                // the length of the physical domain
                const int size = nr_m[d];

                // Kokkos parallel for loop to initialize grnIField[d]
                using mdrange_type = Kokkos::MDRangePolicy<Kokkos::Rank<3>>;
                switch (d) {
                    case 0:
                        Kokkos::parallel_for(
                            "Helper index Green field initialization",
                            mdrange_type({nghost, nghost, nghost},
                                         {view.extent(0) - nghost, view.extent(1) - nghost,
                                          view.extent(2) - nghost}),
                            KOKKOS_LAMBDA(const int i, const int j, const int k) {
                                // go from local indices to global
                                const int ig = i + ldom[0].first() - nghost;
                                const int jg = j + ldom[1].first() - nghost;
                                const int kg = k + ldom[2].first() - nghost;

                                // assign (index)^2 if 0 <= index < N, and (2N-index)^2 elsewhere
                                const bool outsideN = (ig >= size);
                                view(i, j, k) =
                                    (2 * size * outsideN - ig) * (2 * size * outsideN - ig);

                                // add 1.0 if at (0,0,0) to avoid singularity
                                const bool isOrig = ((ig == 0) && (jg == 0) && (kg == 0));
                                view(i, j, k) += isOrig * 1.0;
                            });
                        break;
                    case 1:
                        Kokkos::parallel_for(
                            "Helper index Green field initialization",
                            mdrange_type({nghost, nghost, nghost},
                                         {view.extent(0) - nghost, view.extent(1) - nghost,
                                          view.extent(2) - nghost}),
                            KOKKOS_LAMBDA(const int i, const int j, const int k) {
                                // go from local indices to global
                                const int jg = j + ldom[1].first() - nghost;

                                // assign (index)^2 if 0 <= index < N, and (2N-index)^2 elsewhere
                                const bool outsideN = (jg >= size);
                                view(i, j, k) =
                                    (2 * size * outsideN - jg) * (2 * size * outsideN - jg);
                            });
                        break;
                    case 2:
                        Kokkos::parallel_for(
                            "Helper index Green field initialization",
                            mdrange_type({nghost, nghost, nghost},
                                         {view.extent(0) - nghost, view.extent(1) - nghost,
                                          view.extent(2) - nghost}),
                            KOKKOS_LAMBDA(const int i, const int j, const int k) {
                                // go from local indices to global
                                const int kg = k + ldom[2].first() - nghost;

                                // assign (index)^2 if 0 <= index < N, and (2N-index)^2 elsewhere
                                const bool outsideN = (kg >= size);
                                view(i, j, k) =
                                    (2 * size * outsideN - kg) * (2 * size * outsideN - kg);
                            });
                        break;
                }
            }
            IpplTimings::stopTimer(initialize_hockney);
        }

        static IpplTimings::TimerRef warmup = IpplTimings::getTimer("Warmup");
        IpplTimings::startTimer(warmup);

        fft_m->transform(+1, rho2_mr, rho2tr_m);
        if ((alg_m == "VICO") || (alg_m == "BIHARMONIC")) {
            fft4n_m->transform(+1, grnL_m);
        }

        IpplTimings::stopTimer(warmup);

        rho2_mr  = 0.0;
        rho2tr_m = 0.0;
        grnL_m   = 0.0;

        // call greensFunction and we will get the transformed G in the class attribute
        // this is done in initialization so that we already have the precomputed fct
        // for all timesteps (green's fct will only change if mesh size changes)
        static IpplTimings::TimerRef ginit = IpplTimings::getTimer("Green Init");
        IpplTimings::startTimer(ginit);
	Inform msg("");
	msg<< "init done" << endl;
        greensFunction();
	msg<< "Green done" << endl;
        IpplTimings::stopTimer(ginit);
    };

    /////////////////////////////////////////////////////////////////////////
    // compute electric potential by solving Poisson's eq given a field rho and mesh spacings hr
    template <typename Tlhs, typename Trhs, unsigned Dim, class Mesh, class Centering>
    void FFTPoissonSolver<Tlhs, Trhs, Dim, Mesh, Centering>::solve() {
        // start a timer
        static IpplTimings::TimerRef solve = IpplTimings::getTimer("Solve");
        IpplTimings::startTimer(solve);

        // get the output type (sol, grad, or sol & grad)
        const int out = this->params_m.template get<int>("output_type");

        // set the mesh & spacing, which may change each timestep
        mesh_mp = &(this->rhs_mp->get_mesh());

        // check whether the mesh spacing has changed with respect to the old one
        // if yes, update and set green flag to true
        bool green = false;
        for (unsigned int i = 0; i < Dim; ++i) {
            if (hr_m[i] != mesh_mp->getMeshSpacing(i)) {
                hr_m[i] = mesh_mp->getMeshSpacing(i);
                green   = true;
            }
        }

        // set mesh spacing on the other grids again
        mesh2_m->setMeshSpacing(hr_m);
        meshComplex_m->setMeshSpacing(hr_m);

        // field object on the doubled grid; zero-padded
        rho2_mr = 0.0;

        // start a timer
        static IpplTimings::TimerRef stod = IpplTimings::getTimer("Solve: Physical to double");
        IpplTimings::startTimer(stod);

        // store rho (RHS) in the lower left quadrant of the doubled grid
        // with or without communication (if only 1 rank)

        using mdrange_type = Kokkos::MDRangePolicy<Kokkos::Rank<3>>;

        const int ranks = Ippl::Comm->size();

        auto view2 = rho2_mr.getView();
        auto view1 = this->rhs_mp->getView();

        const int nghost2 = rho2_mr.getNghost();
        const int nghost1 = this->rhs_mp->getNghost();

        const auto& ldom2 = layout2_m->getLocalNDIndex();
        const auto& ldom1 = layout_mp->getLocalNDIndex();

        if (ranks > 1) {
            // COMMUNICATION
            const auto& lDomains2 = layout2_m->getHostLocalDomains();

            // send
            std::vector<MPI_Request> requests(0);

            for (int i = 0; i < ranks; ++i) {
                if (lDomains2[i].touches(ldom1)) {
                    auto intersection = lDomains2[i].intersect(ldom1);

                    requests.resize(requests.size() + 1);

                    Communicate::size_type nsends;
                    pack(intersection, view1, fd_m, nghost1, ldom1, nsends);

                    buffer_type buf = Ippl::Comm->getBuffer<Trhs>(IPPL_SOLVER_SEND + i, nsends);

                    Ippl::Comm->isend(i, OPEN_SOLVER_TAG, fd_m, *buf, requests.back(), nsends);
                    buf->resetWritePos();
                }
            }

            // receive
            const auto& lDomains1 = layout_mp->getHostLocalDomains();
            int myRank            = Ippl::Comm->rank();

            for (int i = 0; i < ranks; ++i) {
                if (lDomains1[i].touches(ldom2)) {
                    auto intersection = lDomains1[i].intersect(ldom2);

                    Communicate::size_type nrecvs;
                    nrecvs = intersection.size();

                    buffer_type buf =
                        Ippl::Comm->getBuffer<Trhs>(IPPL_SOLVER_RECV + myRank, nrecvs);

                    Ippl::Comm->recv(i, OPEN_SOLVER_TAG, fd_m, *buf, nrecvs * sizeof(Trhs),
                                     nrecvs);
                    buf->resetReadPos();

                    unpack(intersection, view2, fd_m, nghost2, ldom2);
                }
            }

            // wait for all messages to be received
            if (requests.size() > 0) {
                MPI_Waitall(requests.size(), requests.data(), MPI_STATUSES_IGNORE);
            }
            Ippl::Comm->barrier();

        } else {
            Kokkos::parallel_for(
                "Write rho on the doubled grid",
                mdrange_type({nghost1, nghost1, nghost1},
                             {view1.extent(0) - nghost1, view1.extent(1) - nghost1,
                              view1.extent(2) - nghost1}),
                KOKKOS_LAMBDA(const size_t i, const size_t j, const size_t k) {
                    const size_t ig2 = i + ldom2[0].first() - nghost2;
                    const size_t jg2 = j + ldom2[1].first() - nghost2;
                    const size_t kg2 = k + ldom2[2].first() - nghost2;

                    const size_t ig1 = i + ldom1[0].first() - nghost1;
                    const size_t jg1 = j + ldom1[1].first() - nghost1;
                    const size_t kg1 = k + ldom1[2].first() - nghost1;

                    // write physical rho on [0,N-1] of doubled field
                    const bool isQuadrant1 = ((ig1 == ig2) && (jg1 == jg2) && (kg1 == kg2));
                    view2(i, j, k)         = view1(i, j, k) * isQuadrant1;
                });
        }

        IpplTimings::stopTimer(stod);

        // start a timer
        static IpplTimings::TimerRef fftrho = IpplTimings::getTimer("FFT: Rho");
        IpplTimings::startTimer(fftrho);

        // forward FFT of the charge density field on doubled grid
        fft_m->transform(+1, rho2_mr, rho2tr_m);

        IpplTimings::stopTimer(fftrho);

        // call greensFunction to recompute if the mesh spacing has changed
        if (green) {
            greensFunction();
        }

        // multiply FFT(rho2)*FFT(green)
        // convolution becomes multiplication in FFT
        rho2tr_m = rho2tr_m * grntr_m;

        // if output_type is SOL or SOL_AND_GRAD, we caculate solution
        if ((out == Base::SOL) || (out == Base::SOL_AND_GRAD)) {
            // start a timer
            static IpplTimings::TimerRef fftc = IpplTimings::getTimer("FFT: Convolution");
            IpplTimings::startTimer(fftc);

            // inverse FFT of the product and store the electrostatic potential in rho2_mr
            fft_m->transform(-1, rho2_mr, rho2tr_m);

            IpplTimings::stopTimer(fftc);

            // Hockney: multiply the rho2_mr field by the total number of points to account for
            // double counting (rho and green) of normalization factor in forward transform
            // also multiply by the mesh spacing^3 (to account for discretization)
            // Vico: need to multiply by normalization factor of 1/4N^3,
            // since only backward transform was performed on the 4N grid
            for (unsigned int i = 0; i < Dim; ++i) {
                if ((alg_m == "VICO") || (alg_m == "BIHARMONIC"))
                    rho2_mr = rho2_mr * 2.0 * (1.0 / 4.0);
                else
                    rho2_mr = rho2_mr * 2.0 * nr_m[i] * hr_m[i];
            }

            // start a timer
            static IpplTimings::TimerRef dtos = IpplTimings::getTimer("Solve: Double to physical");
            IpplTimings::startTimer(dtos);

            // get the physical part only --> physical electrostatic potential is now given in RHS
            // need communication if more than one rank

            if (ranks > 1) {
                // COMMUNICATION

                // send
                const auto& lDomains1 = layout_mp->getHostLocalDomains();

                std::vector<MPI_Request> requests(0);

                for (int i = 0; i < ranks; ++i) {
                    if (lDomains1[i].touches(ldom2)) {
                        auto intersection = lDomains1[i].intersect(ldom2);

                        requests.resize(requests.size() + 1);

                        Communicate::size_type nsends;
                        pack(intersection, view2, fd_m, nghost2, ldom2, nsends);

                        buffer_type buf = Ippl::Comm->getBuffer<Trhs>(IPPL_SOLVER_SEND + i, nsends);

                        Ippl::Comm->isend(i, OPEN_SOLVER_TAG, fd_m, *buf, requests.back(), nsends);
                        buf->resetWritePos();
                    }
                }

                // receive
                const auto& lDomains2 = layout2_m->getHostLocalDomains();
                int myRank            = Ippl::Comm->rank();

                for (int i = 0; i < ranks; ++i) {
                    if (ldom1.touches(lDomains2[i])) {
                        auto intersection = ldom1.intersect(lDomains2[i]);

                        Communicate::size_type nrecvs;
                        nrecvs = intersection.size();

                        buffer_type buf = Ippl::Comm->getBuffer<Trhs>(IPPL_SOLVER_RECV + myRank, nrecvs);

                        Ippl::Comm->recv(i, OPEN_SOLVER_TAG, fd_m, *buf, nrecvs * sizeof(Trhs), nrecvs);
                        buf->resetReadPos();

                        unpack(intersection, view1, fd_m, nghost1, ldom1);
                    }
                }

                // wait for all messages to be received
                if (requests.size() > 0) {
                    MPI_Waitall(requests.size(), requests.data(), MPI_STATUSES_IGNORE);
                }
                Ippl::Comm->barrier();

            } else {
                Kokkos::parallel_for(
                    "Write the solution into the LHS on physical grid",
                    mdrange_type({nghost1, nghost1, nghost1},
                                 {view1.extent(0) - nghost1, view1.extent(1) - nghost1,
                                  view1.extent(2) - nghost1}),
                    KOKKOS_LAMBDA(const int i, const int j, const int k) {
                        const int ig2 = i + ldom2[0].first() - nghost2;
                        const int jg2 = j + ldom2[1].first() - nghost2;
                        const int kg2 = k + ldom2[2].first() - nghost2;

                        const int ig = i + ldom1[0].first() - nghost1;
                        const int jg = j + ldom1[1].first() - nghost1;
                        const int kg = k + ldom1[2].first() - nghost1;

                        // take [0,N-1] as physical solution
                        const bool isQuadrant1 = ((ig == ig2) && (jg == jg2) && (kg == kg2));
                        view1(i, j, k)         = view2(i, j, k) * isQuadrant1;
                    });
            }
            IpplTimings::stopTimer(dtos);
        }

        // if we want gradient of phi = Efield instead of doing grad in Fourier domain
        // this is only possible if SOL_AND_GRAD is output type
        if (isGradFD_m && (out == Base::SOL_AND_GRAD)) {
            *(this->lhs_mp) = -grad(*this->rhs_mp);
        }

        // if output_type is GRAD or SOL_AND_GRAD, we calculate E-field (gradient in Fourier domain)
        if (((out == Base::GRAD) || (out == Base::SOL_AND_GRAD)) && (!isGradFD_m)) {
            // start a timer
            static IpplTimings::TimerRef efield = IpplTimings::getTimer("Solve: Electric field");
            IpplTimings::startTimer(efield);

            // get E field view (LHS)
            auto viewL        = this->lhs_mp->getView();
            const int nghostL = this->lhs_mp->getNghost();

            // get rho2tr_m view (as we want to multiply by ik then transform)
            auto viewR        = rho2tr_m.getView();
            const int nghostR = rho2tr_m.getNghost();
            const auto& ldomR = layoutComplex_m->getLocalNDIndex();

            // use temp_m as a temporary complex field
            auto view_g = temp_m.getView();

            // define some constants
            const mesh_type pi                 = std::acos(-1.0);
            const Kokkos::complex<Trhs> I = {0.0, 1.0};

            // define some member variables in local scope for the parallel_for
            vector_type hsize     = hr_m;
            Vector<int, Dim> N = nr_m;

            // loop over each component (E = vector field)
            for (size_t gd = 0; gd < Dim; ++gd) {
                // loop over rho2tr_m to multiply by -ik (gradient in Fourier space)
                Kokkos::parallel_for(
                    "Gradient - E field",
                    mdrange_type({nghostR, nghostR, nghostR},
                                 {viewR.extent(0) - nghostR, viewR.extent(1) - nghostR,
                                  viewR.extent(2) - nghostR}),
                    KOKKOS_LAMBDA(const int i, const int j, const int k) {
                        // global indices for 2N rhotr_m
                        const int ig = i + ldomR[0].first() - nghostR;
                        const int jg = j + ldomR[1].first() - nghostR;
                        const int kg = k + ldomR[2].first() - nghostR;

                        Vector<int, 3> iVec = {ig, jg, kg};
                        Vector_t kVec;

                        for (size_t d = 0; d < Dim; ++d) {
                            const mesh_type Len  = N[d] * hsize[d];
                            const bool shift  = (iVec[d] > N[d]);
                            const bool notMid = (iVec[d] != N[d]);

                            kVec[d] = notMid * (pi / Len) * (iVec[d] - shift * 2 * N[d]);
                        }

                        const mesh_type Dr = kVec[0] * kVec[0] + kVec[1] * kVec[1] + kVec[2] * kVec[2];

                        const bool isNotZero = (Dr != 0.0);
                        view_g(i, j, k)      = -isNotZero * (I * kVec[gd]) * viewR(i, j, k);
                    });

                // start a timer
                static IpplTimings::TimerRef ffte = IpplTimings::getTimer("FFT: Efield");
                IpplTimings::startTimer(ffte);

                // transform to get E-field
                fft_m->transform(-1, rho2_mr, temp_m);

                IpplTimings::stopTimer(ffte);

                // apply proper normalization
                for (unsigned int i = 0; i < Dim; ++i) {
                    if ((alg_m == "VICO") || (alg_m == "BIHARMONIC"))
                        rho2_mr = rho2_mr * 2.0 * (1.0 / 4.0);
                    else
                        rho2_mr = rho2_mr * 2.0 * nr_m[i] * hr_m[i];
                }

                // start a timer
                static IpplTimings::TimerRef edtos =
                    IpplTimings::getTimer("Efield: double to phys.");
                IpplTimings::startTimer(edtos);

                // restrict to physical grid (N^3) and assign to LHS (E-field)
                // communication needed if more than one rank
                if (ranks > 1) {
                    // COMMUNICATION

                    // send
                    const auto& lDomains1 = layout_mp->getHostLocalDomains();
                    std::vector<MPI_Request> requests(0);

                    for (int i = 0; i < ranks; ++i) {
                        if (lDomains1[i].touches(ldom2)) {
                            auto intersection = lDomains1[i].intersect(ldom2);

                            requests.resize(requests.size() + 1);

                            Communicate::size_type nsends;
                            pack(intersection, view2, fd_m, nghost2, ldom2, nsends);

                            buffer_type buf = Ippl::Comm->getBuffer<Trhs>(IPPL_SOLVER_SEND + i, nsends);

                            Ippl::Comm->isend(i, OPEN_SOLVER_TAG, fd_m, *buf, requests.back(),
                                              nsends);
                            buf->resetWritePos();
                        }
                    }

                    // receive
                    const auto& lDomains2 = layout2_m->getHostLocalDomains();
                    int myRank            = Ippl::Comm->rank();

                    for (int i = 0; i < ranks; ++i) {
                        if (ldom1.touches(lDomains2[i])) {
                            auto intersection = ldom1.intersect(lDomains2[i]);

                            Communicate::size_type nrecvs;
                            nrecvs = intersection.size();

                            buffer_type buf = Ippl::Comm->getBuffer<Trhs>(IPPL_SOLVER_RECV + myRank, nrecvs);

                            Ippl::Comm->recv(i, OPEN_SOLVER_TAG, fd_m, *buf, nrecvs * sizeof(Trhs), nrecvs);
                            buf->resetReadPos();

                            unpack(intersection, viewL, gd, fd_m, nghostL, ldom1);
                        }
                    }

                    // wait for all messages to be received
                    if (requests.size() > 0) {
                        MPI_Waitall(requests.size(), requests.data(), MPI_STATUSES_IGNORE);
                    }
                    Ippl::Comm->barrier();

                } else {
                    Kokkos::parallel_for(
                        "Write the E-field on physical grid",
                        mdrange_type({nghostL, nghostL, nghostL},
                                     {viewL.extent(0) - nghostL, viewL.extent(1) - nghostL,
                                      viewL.extent(2) - nghostL}),
                        KOKKOS_LAMBDA(const int i, const int j, const int k) {
                            const int ig2 = i + ldom2[0].first() - nghost2;
                            const int jg2 = j + ldom2[1].first() - nghost2;
                            const int kg2 = k + ldom2[2].first() - nghost2;

                            const int ig = i + ldom1[0].first() - nghostL;
                            const int jg = j + ldom1[1].first() - nghostL;
                            const int kg = k + ldom1[2].first() - nghostL;

                            // take [0,N-1] as physical solution
                            const bool isQuadrant1 = ((ig == ig2) && (jg == jg2) && (kg == kg2));
                            viewL(i, j, k)[gd]     = view2(i, j, k) * isQuadrant1;
                        });
                }
                IpplTimings::stopTimer(edtos);
            }
            IpplTimings::stopTimer(efield);
        }
        IpplTimings::stopTimer(solve);
    };

    ////////////////////////////////////////////////////////////////////////
    // calculate FFT of the Green's function

    template <typename Tlhs, typename Trhs, unsigned Dim, class Mesh, class Centering>
    void FFTPoissonSolver<Tlhs, Trhs, Dim, Mesh, Centering>::greensFunction() {
        const mesh_type pi = std::acos(-1.0);
        grn_mr          = 0.0;

        if ((alg_m == "VICO") || (alg_m == "BIHARMONIC")) {
            vector_type l(hr_m * nr_m);
            vector_type hs_m;
            mesh_type L_sum(0.0);

            // compute length of the physical domain
            // compute Fourier domain spacing
            for (unsigned int i = 0; i < Dim; ++i) {
                hs_m[i] = pi * 0.5 / l[i];
                L_sum   = L_sum + l[i] * l[i];
            }

            // define the origin of the 4N grid
            vector_type origin;

            for (unsigned int i = 0; i < Dim; ++i) {
                origin[i] = -2 * nr_m[i] * pi / l[i];
            }

            // set mesh for the 4N mesh
            mesh4_m->setMeshSpacing(hs_m);

            // size of truncation window
            L_sum = std::sqrt(L_sum);
            L_sum = 1.1 * L_sum;

            // initialize grnL_m
            typename CxField_gt::view_type view_g = grnL_m.getView();
            const int nghost_g                   = grnL_m.getNghost();
            const auto& ldom_g                   = layout4_m->getLocalNDIndex();

            Vector<int, Dim> size = nr_m;

            // Kokkos parallel for loop to assign analytic grnL_m
            using mdrange_type = Kokkos::MDRangePolicy<Kokkos::Rank<3>>;

            if (alg_m == "VICO") {
                Kokkos::parallel_for(
                    "Initialize Green's function ",
                    mdrange_type({nghost_g, nghost_g, nghost_g},
                                 {view_g.extent(0) - nghost_g, view_g.extent(1) - nghost_g,
                                  view_g.extent(2) - nghost_g}),
                    KOKKOS_LAMBDA(const int i, const int j, const int k) {
                        // go from local indices to global
                        const int ig = i + ldom_g[0].first() - nghost_g;
                        const int jg = j + ldom_g[1].first() - nghost_g;
                        const int kg = k + ldom_g[2].first() - nghost_g;

                        bool isOutside = (ig > 2 * size[0] - 1);
                        const Tg t = ig * hs_m[0] + isOutside * origin[0];

                        isOutside      = (jg > 2 * size[1] - 1);
                        const Tg u = jg * hs_m[1] + isOutside * origin[1];

                        isOutside      = (kg > 2 * size[2] - 1);
                        const Tg v = kg * hs_m[2] + isOutside * origin[2];

                        Tg s = (t * t) + (u * u) + (v * v);
                        s        = std::sqrt(s);

                        // assign the green's function value
                        // if (0,0,0), assign L^2/2 (analytical limit of sinc)

                        const bool isOrig        = ((ig == 0 && jg == 0 && kg == 0));
                        const Tg analyticLim = -L_sum * L_sum * 0.5;
                        const Tg value = -2.0 * (std::sin(0.5 * L_sum * s) / (s + isOrig * 1.0))
                                             * (std::sin(0.5 * L_sum * s) / (s + isOrig * 1.0));

                        view_g(i, j, k) = (!isOrig) * value + isOrig * analyticLim;
                    });

            } else if (alg_m == "BIHARMONIC") {
                Kokkos::parallel_for(
                    "Initialize Green's function ",
                    mdrange_type({nghost_g, nghost_g, nghost_g},
                                 {view_g.extent(0) - nghost_g, view_g.extent(1) - nghost_g,
                                  view_g.extent(2) - nghost_g}),
                    KOKKOS_LAMBDA(const int i, const int j, const int k) {
                        // go from local indices to global
                        const int ig = i + ldom_g[0].first() - nghost_g;
                        const int jg = j + ldom_g[1].first() - nghost_g;
                        const int kg = k + ldom_g[2].first() - nghost_g;

                        bool isOutside = (ig > 2 * size[0] - 1);
                        const Tg t = ig * hs_m[0] + isOutside * origin[0];

                        isOutside      = (jg > 2 * size[1] - 1);
                        const Tg u = jg * hs_m[1] + isOutside * origin[1];

                        isOutside      = (kg > 2 * size[2] - 1);
                        const Tg v = kg * hs_m[2] + isOutside * origin[2];

<<<<<<< HEAD
                        Trhs s = (t * t) + (u * u) + (v * v);
=======
                        Tg s = (t * t) + (u * u) + (v * v);
>>>>>>> b76a6359
                        s        = std::sqrt(s);

                        // assign value and replace with analytic limit at origin (0,0,0)
                        const bool isOrig        = ((ig == 0 && jg == 0 && kg == 0));
                        const Tg analyticLim = -L_sum * L_sum * L_sum * L_sum / 8.0;
                        const Tg value = -((2 - (L_sum * L_sum * s * s)) * std::cos(L_sum * s)
                                               + 2 * L_sum * s * std::sin(L_sum * s) - 2)/
       								(2 * s * s * s * s + isOrig * 1.0);

                        view_g(i, j, k) = (!isOrig) * value + isOrig * analyticLim;
                    });
            }

            // start a timer
            static IpplTimings::TimerRef fft4 = IpplTimings::getTimer("FFT: Precomputation");
            IpplTimings::startTimer(fft4);

            // inverse Fourier transform of the green's function for precomputation
            fft4n_m->transform(-1, grnL_m);

            IpplTimings::stopTimer(fft4);

            // Restrict transformed grnL_m to 2N domain after precomputation step

            // get the field data first
            typename Field_t::view_type view = grn_mr.getView();
            const int nghost                 = grn_mr.getNghost();
            const auto& ldom                 = layout2_m->getLocalNDIndex();

            // start a timer
            static IpplTimings::TimerRef ifftshift = IpplTimings::getTimer("Vico shift loop");
            IpplTimings::startTimer(ifftshift);

            // get number of ranks to see if need communication
            const int ranks = Ippl::Comm->size();

            if (ranks > 1) {
                communicateVico(size, view_g, ldom_g, nghost_g, view, ldom, nghost);
            } else {
                // restrict the green's function to a (2N)^3 grid from the (4N)^3 grid
                Kokkos::parallel_for(
                    "Restrict domain of Green's function from 4N to 2N",
                    mdrange_type({nghost, nghost, nghost}, {view.extent(0) - nghost - size[0],
                                                            view.extent(1) - nghost - size[1],
                                                            view.extent(2) - nghost - size[2]}),
                    KOKKOS_LAMBDA(const int i, const int j, const int k) {
                        // go from local indices to global
                        const int ig = i + ldom[0].first() - nghost;
                        const int jg = j + ldom[1].first() - nghost;
                        const int kg = k + ldom[2].first() - nghost;

                        const int ig2 = i + ldom_g[0].first() - nghost_g;
                        const int jg2 = j + ldom_g[1].first() - nghost_g;
                        const int kg2 = k + ldom_g[2].first() - nghost_g;

                        if ((ig == ig2) && (jg == jg2) && (kg == kg2)) {
                            view(i, j, k) = real(view_g(i, j, k));
                        }

                        // Now fill the rest of the field
                        const int s = 2 * size[0] - ig - 1 - ldom_g[0].first() + nghost_g;
                        const int p = 2 * size[1] - jg - 1 - ldom_g[1].first() + nghost_g;
                        const int q = 2 * size[2] - kg - 1 - ldom_g[2].first() + nghost_g;

                        view(s, j, k) = real(view_g(i + 1, j, k));
                        view(i, p, k) = real(view_g(i, j + 1, k));
                        view(i, j, q) = real(view_g(i, j, k + 1));
                        view(s, j, q) = real(view_g(i + 1, j, k + 1));
                        view(s, p, k) = real(view_g(i + 1, j + 1, k));
                        view(i, p, q) = real(view_g(i, j + 1, k + 1));
                        view(s, p, q) = real(view_g(i + 1, j + 1, k + 1));
                    });
            }
            IpplTimings::stopTimer(ifftshift);

        } else {
            // Hockney case

            // calculate square of the mesh spacing for each dimension
            Vector_t hrsq(hr_m * hr_m);

            // use the grnIField_m helper field to compute Green's function
            for (unsigned int i = 0; i < Dim; ++i) {
                grn_mr = grn_mr + grnIField_m[i] * hrsq[i];
            }

            grn_mr = -1.0 / (4.0 * pi * sqrt(grn_mr));

            typename Field_t::view_type view = grn_mr.getView();
            const int nghost                 = grn_mr.getNghost();
            const auto& ldom                 = layout2_m->getLocalNDIndex();

            // Kokkos parallel for loop to find (0,0,0) point and regularize
            using mdrange_type = Kokkos::MDRangePolicy<Kokkos::Rank<3>>;
            Kokkos::parallel_for(
                "Regularize Green's function ",
                mdrange_type(
                    {nghost, nghost, nghost},
                    {view.extent(0) - nghost, view.extent(1) - nghost, view.extent(2) - nghost}),
                KOKKOS_LAMBDA(const int i, const int j, const int k) {
                    // go from local indices to global
                    const int ig = i + ldom[0].first() - nghost;
                    const int jg = j + ldom[1].first() - nghost;
                    const int kg = k + ldom[2].first() - nghost;

                    // if (0,0,0), assign to it 1/(4*pi)
                    const bool isOrig = (ig == 0 && jg == 0 && kg == 0);
                    view(i, j, k)     = isOrig * (-1.0 / (4.0 * pi)) + (!isOrig) * view(i, j, k);
                });
        }

        // start a timer
        static IpplTimings::TimerRef fftg = IpplTimings::getTimer("FFT: Green");
        IpplTimings::startTimer(fftg);

        // perform the FFT of the Green's function for the convolution
        fft_m->transform(+1, grn_mr, grntr_m);

        IpplTimings::stopTimer(fftg);
    };

    template <typename Tlhs, typename Trhs, unsigned Dim, class Mesh, class Centering>
    void FFTPoissonSolver<Tlhs, Trhs, Dim, Mesh, Centering>::communicateVico(
        Vector<int, Dim> size, typename CxField_gt::view_type view_g,
        const ippl::NDIndex<Dim> ldom_g, const int nghost_g, typename Field_t::view_type view,
        const ippl::NDIndex<Dim> ldom, const int nghost) {
        const auto& lDomains2 = layout2_m->getHostLocalDomains();
        const auto& lDomains4 = layout4_m->getHostLocalDomains();

        std::vector<MPI_Request> requests(0);
        const int myRank = Ippl::Comm->rank();
        const int ranks  = Ippl::Comm->size();

        // 1st step: Define 8 domains corresponding to the different quadrants
        ippl::NDIndex<Dim> none;
        for (unsigned i = 0; i < Dim; i++) {
            none[i] = ippl::Index(size[i]);
        }

        ippl::NDIndex<Dim> x;
        x[0] = ippl::Index(size[0], 2 * size[0] - 1);
        x[1] = ippl::Index(size[1]);
        x[2] = ippl::Index(size[2]);

        ippl::NDIndex<Dim> y;
        y[0] = ippl::Index(size[0]);
        y[1] = ippl::Index(size[1], 2 * size[1] - 1);
        y[2] = ippl::Index(size[2]);

        ippl::NDIndex<Dim> z;
        z[0] = ippl::Index(size[0]);
        z[1] = ippl::Index(size[1]);
        z[2] = ippl::Index(size[2], 2 * size[2] - 1);

        ippl::NDIndex<Dim> xy;
        xy[0] = ippl::Index(size[0], 2 * size[0] - 1);
        xy[1] = ippl::Index(size[1], 2 * size[1] - 1);
        xy[2] = ippl::Index(size[2]);

        ippl::NDIndex<Dim> xz;
        xz[0] = ippl::Index(size[0], 2 * size[0] - 1);
        xz[1] = ippl::Index(size[1]);
        xz[2] = ippl::Index(size[2], 2 * size[2] - 1);

        ippl::NDIndex<Dim> yz;
        yz[0] = ippl::Index(size[0]);
        yz[1] = ippl::Index(size[1], 2 * size[1] - 1);
        yz[2] = ippl::Index(size[2], 2 * size[2] - 1);

        ippl::NDIndex<Dim> xyz;
        for (unsigned i = 0; i < Dim; i++) {
            xyz[i] = ippl::Index(size[i], 2 * size[i] - 1);
        }

            // 2nd step: send
            for (int i = 0; i < ranks; ++i) {
                auto domain2 = lDomains2[i];
            
                if (domain2.touches(none)) {
                    auto intersection = domain2.intersect(none);
                
                    if (ldom_g.touches(intersection)) {
                        intersection = intersection.intersect(ldom_g);
                        requests.resize(requests.size() + 1);
    
                        Communicate::size_type nsends;
                        pack(intersection, view_g, fd_m, nghost_g, ldom_g, nsends);
    
                        buffer_type buf = Ippl::Comm->getBuffer<Trhs>(IPPL_VICO_SEND+i, nsends);
    
                        int tag = VICO_SOLVER_TAG;
    
                        Ippl::Comm->isend(i, tag, fd_m, *buf, requests.back(), nsends);
                        buf->resetWritePos();
                    }
                }
                        
                if (domain2.touches(x)) {
                    auto intersection = domain2.intersect(x);
                    auto xdom = ippl::Index((2*size[0] - intersection[0].first()),
                                            (2*size[0]- intersection[0].last()), -1);
    
                    ippl::NDIndex<Dim> domain4;
                    domain4[0] = xdom;
                    domain4[1] = intersection[1];
                    domain4[2] = intersection[2];
                
                    if (ldom_g.touches(domain4)) {
                        intersection = ldom_g.intersect(domain4);
    
                        requests.resize(requests.size() + 1);
    
                        Communicate::size_type nsends;
                        pack(intersection, view_g, fd_m, nghost_g, ldom_g, nsends);
    
                        buffer_type buf = Ippl::Comm->getBuffer<Trhs>(IPPL_VICO_SEND+8+i, nsends);
    
                        int tag = VICO_SOLVER_TAG + 1;
    
                        Ippl::Comm->isend(i, tag, fd_m, *buf, requests.back(), nsends);
                        buf->resetWritePos();
                    } 
                }
    
                if (domain2.touches(y)) {
                    auto intersection = domain2.intersect(y);
                    auto ydom = ippl::Index((2*size[1] - intersection[1].first()),
                                (2*size[1]- intersection[1].last()), -1);
    
                    ippl::NDIndex<Dim> domain4;
                    domain4[0] = intersection[0];
                    domain4[1] = ydom;
                    domain4[2] = intersection[2];
                
                    if (ldom_g.touches(domain4)) {
                        intersection = ldom_g.intersect(domain4);
                    
                        requests.resize(requests.size() + 1);
    
                        Communicate::size_type nsends;
                        pack(intersection, view_g, fd_m, nghost_g, ldom_g, nsends);
    
                        buffer_type buf = Ippl::Comm->getBuffer<Trhs>(IPPL_VICO_SEND+2*8+i, nsends);
    
                        int tag = VICO_SOLVER_TAG + 2;
    
                        Ippl::Comm->isend(i, tag, fd_m, *buf, requests.back(), nsends);
                        buf->resetWritePos();
                    }
                }
    
                if (domain2.touches(z)) {
                    auto intersection = domain2.intersect(z);
                    auto zdom = ippl::Index((2*size[2] - intersection[2].first()),
                                (2*size[2]- intersection[2].last()), -1);
    
                    ippl::NDIndex<Dim> domain4;
                    domain4[0] = intersection[0];
                    domain4[1] = intersection[1];
                    domain4[2] = zdom;
                
                    if (ldom_g.touches(domain4)) {
                        intersection = ldom_g.intersect(domain4);
                    
                        requests.resize(requests.size() + 1);
    
                        Communicate::size_type nsends;
                        pack(intersection, view_g, fd_m, nghost_g, ldom_g, nsends);
    
                        buffer_type buf = Ippl::Comm->getBuffer<Trhs>(IPPL_VICO_SEND+3*8+i, nsends);
    
                        int tag = VICO_SOLVER_TAG + 3;
    
                        Ippl::Comm->isend(i, tag, fd_m, *buf, requests.back(), nsends);
                        buf->resetWritePos();
                    }
                }
    
                if (domain2.touches(xy)) {
                    auto intersection = domain2.intersect(xy);
                    auto xdom = ippl::Index((2*size[0] - intersection[0].first()),
                                (2*size[0]- intersection[0].last()), -1);
                    auto ydom = ippl::Index((2*size[1] - intersection[1].first()),
                                (2*size[1]- intersection[1].last()), -1);
    
                    ippl::NDIndex<Dim> domain4;
                    domain4[0] = xdom;
                    domain4[1] = ydom;
                    domain4[2] = intersection[2];
                
                    if (ldom_g.touches(domain4)) {
                        intersection = ldom_g.intersect(domain4);
                    
                        requests.resize(requests.size() + 1);
    
                        Communicate::size_type nsends;
                        pack(intersection, view_g, fd_m, nghost_g, ldom_g, nsends);
    
                        buffer_type buf = Ippl::Comm->getBuffer<Trhs>(IPPL_VICO_SEND+4*8+i, nsends);
    
                        int tag = VICO_SOLVER_TAG + 4;
    
                        Ippl::Comm->isend(i, tag, fd_m, *buf, requests.back(), nsends);
                        buf->resetWritePos();
                    }
                }
                           
                if (domain2.touches(yz)) {
                    auto intersection = domain2.intersect(yz);
                    auto ydom = ippl::Index((2*size[1] - intersection[1].first()),
                                (2*size[1]- intersection[1].last()), -1);
                    auto zdom = ippl::Index((2*size[2] - intersection[2].first()),
                                (2*size[2]- intersection[2].last()), -1);
    
                    ippl::NDIndex<Dim> domain4;
                    domain4[0] = intersection[0];
                    domain4[1] = ydom;
                    domain4[2] = zdom;
                
                    if (ldom_g.touches(domain4)) {
                        intersection = ldom_g.intersect(domain4);
                    
                        requests.resize(requests.size() + 1);
    
                        Communicate::size_type nsends;
                        pack(intersection, view_g, fd_m, nghost_g, ldom_g, nsends);
    
                        buffer_type buf = Ippl::Comm->getBuffer<Trhs>(IPPL_VICO_SEND+5*8+i, nsends);
    
                        int tag = VICO_SOLVER_TAG + 5;
    
                        Ippl::Comm->isend(i, tag, fd_m, *buf, requests.back(), nsends);
                        buf->resetWritePos();
                    }
                }
    
                if (domain2.touches(xz)) {
                    auto intersection = domain2.intersect(xz);
                    auto xdom = ippl::Index((2*size[0] - intersection[0].first()),
                                            (2*size[0]- intersection[0].last()), -1);
                    auto zdom = ippl::Index((2*size[2] - intersection[2].first()),
                                            (2*size[2]- intersection[2].last()), -1);
    
                    ippl::NDIndex<Dim> domain4;
                    domain4[0] = xdom;
                    domain4[1] = intersection[1];
                    domain4[2] = zdom;
                
                    if (ldom_g.touches(domain4)) {
                        intersection = ldom_g.intersect(domain4);
                    
                        requests.resize(requests.size() + 1);
    
                        Communicate::size_type nsends;
                        pack(intersection, view_g, fd_m, nghost_g, ldom_g, nsends);
    
                        buffer_type buf = Ippl::Comm->getBuffer<Trhs>(IPPL_VICO_SEND+6*8+i, nsends);
    
                        int tag = VICO_SOLVER_TAG + 6;
    
                        Ippl::Comm->isend(i, tag, fd_m, *buf, requests.back(), nsends);
                        buf->resetWritePos();
                    }
                }
    
                if (domain2.touches(xyz)) {
                    auto intersection = domain2.intersect(xyz);
                    auto xdom = ippl::Index((2*size[0] - intersection[0].first()),
                                           (2*size[0]- intersection[0].last()), -1);
                    auto ydom = ippl::Index((2*size[1] - intersection[1].first()),
                                            (2*size[1]- intersection[1].last()), -1);
                    auto zdom = ippl::Index((2*size[2] - intersection[2].first()),
                                            (2*size[2]- intersection[2].last()), -1);
    
                    ippl::NDIndex<Dim> domain4;
                    domain4[0] = xdom;
                    domain4[1] = ydom;
                    domain4[2] = zdom;
               
                    if (ldom_g.touches(domain4)) {
                        intersection = ldom_g.intersect(domain4);
                    
                        requests.resize(requests.size() + 1);
    
                        Communicate::size_type nsends;
                        pack(intersection, view_g, fd_m, nghost_g, ldom_g, nsends);
    
                        buffer_type buf = Ippl::Comm->getBuffer<Trhs>(IPPL_VICO_SEND+7*8+i, nsends);
    
                        int tag = VICO_SOLVER_TAG + 7;
    
                        Ippl::Comm->isend(i, tag, fd_m, *buf, requests.back(), nsends);
                        buf->resetWritePos();
                    }
                }
            }
    
            // 3rd step: receive
            for (int i = 0; i < ranks; ++i) {
            
                if (ldom.touches(none)) {
                    auto intersection = ldom.intersect(none);
                
                    if (lDomains4[i].touches(intersection)) {
                        intersection = intersection.intersect(lDomains4[i]);
    
                        Communicate::size_type nrecvs;
                        nrecvs = intersection.size();
    
                        buffer_type buf = Ippl::Comm->getBuffer<Trhs>(IPPL_VICO_RECV+myRank, nrecvs);
    
                        int tag = VICO_SOLVER_TAG;
    
                        Ippl::Comm->recv(i, tag, fd_m, *buf, nrecvs * sizeof(Trhs), nrecvs);
                        buf->resetReadPos();
    
                        unpack(intersection, view, fd_m, nghost, ldom);
                    }
                }
                        
                if (ldom.touches(x)) {
                    auto intersection = ldom.intersect(x);
    
                    auto xdom = ippl::Index((2*size[0] - intersection[0].first()),
                                            (2*size[0]- intersection[0].last()), -1);
    
                    ippl::NDIndex<Dim> domain4;
                    domain4[0] = xdom;
                    domain4[1] = intersection[1];
                    domain4[2] = intersection[2];
                
                    if (lDomains4[i].touches(domain4)) {
                        domain4 = lDomains4[i].intersect(domain4);
                        domain4[0] = ippl::Index(2*size[0]-domain4[0].first(),
                                                 2*size[0]-domain4[0].last(), -1);
    
                        intersection = intersection.intersect(domain4);
    
                        Communicate::size_type nrecvs;
                        nrecvs = intersection.size();
    
                        buffer_type buf = Ippl::Comm->getBuffer<Trhs>(IPPL_VICO_RECV+8+myRank, nrecvs);
    
                        int tag = VICO_SOLVER_TAG + 1;
    
                        Ippl::Comm->recv(i, tag, fd_m, *buf, nrecvs * sizeof(Trhs), nrecvs);
                        buf->resetReadPos();
    
                        unpack(intersection, view, fd_m, nghost, ldom, true, false, false);
                    }
                }
    
                if (ldom.touches(y)) {
                    auto intersection = ldom.intersect(y);
    
                    auto ydom = ippl::Index((2*size[1] - intersection[1].first()),
                                            (2*size[1]- intersection[1].last()), -1);
    
                    ippl::NDIndex<Dim> domain4;
                    domain4[0] = intersection[0];
                    domain4[1] = ydom;
                    domain4[2] = intersection[2];
                
                    if (lDomains4[i].touches(domain4)) {
                        domain4 = lDomains4[i].intersect(domain4);
                        domain4[1] = ippl::Index(2*size[1]-domain4[1].first(),
                                                 2*size[1]-domain4[1].last(), -1);
    
                        intersection = intersection.intersect(domain4);
    
                        Communicate::size_type nrecvs;
                        nrecvs = intersection.size();
    
                        buffer_type buf = Ippl::Comm->getBuffer<Trhs>(IPPL_VICO_RECV+8*2+myRank, nrecvs);
    
                        int tag = VICO_SOLVER_TAG + 2;
    
                        Ippl::Comm->recv(i, tag, fd_m, *buf, nrecvs * sizeof(Trhs), nrecvs);
                        buf->resetReadPos();
    
                        unpack(intersection, view, fd_m, nghost, ldom, false, true, false);
                    }
                }
    
                if (ldom.touches(z)) {
                    auto intersection = ldom.intersect(z);
    
                    auto zdom = ippl::Index((2*size[2] - intersection[2].first()),
                                            (2*size[2]- intersection[2].last()), -1);
    
                    ippl::NDIndex<Dim> domain4;
                    domain4[0] = intersection[0];
                    domain4[1] = intersection[1];
                    domain4[2] = zdom;
                
                    if (lDomains4[i].touches(domain4)) {
                        domain4 = lDomains4[i].intersect(domain4);
                        domain4[2] = ippl::Index(2*size[2]-domain4[2].first(),
                                                 2*size[2]-domain4[2].last(), -1);
    
                        intersection = intersection.intersect(domain4);
    
                        Communicate::size_type nrecvs;
                        nrecvs = intersection.size();
    
                        buffer_type buf = Ippl::Comm->getBuffer<Trhs>(IPPL_VICO_RECV+8*3+myRank, nrecvs);
    
                        int tag = VICO_SOLVER_TAG + 3;
    
                        Ippl::Comm->recv(i, tag, fd_m, *buf, nrecvs * sizeof(Trhs), nrecvs);
                        buf->resetReadPos();
    
                        unpack(intersection, view, fd_m, nghost, ldom, false, false, true);
                    }
                }
    
                if (ldom.touches(xy)) {
                    auto intersection = ldom.intersect(xy);
    
                    auto xdom = ippl::Index((2*size[0] - intersection[0].first()),
                                            (2*size[0]- intersection[0].last()), -1);
                    auto ydom = ippl::Index((2*size[1] - intersection[1].first()),
                                            (2*size[1]- intersection[1].last()), -1);
    
                    ippl::NDIndex<Dim> domain4;
                    domain4[0] = xdom;
                    domain4[1] = ydom;
                    domain4[2] = intersection[2];
                
                    if (lDomains4[i].touches(domain4)) {
                        domain4 = lDomains4[i].intersect(domain4);
                        domain4[0] = ippl::Index(2*size[0]-domain4[0].first(),
                                                 2*size[0]-domain4[0].last(), -1);
                        domain4[1] = ippl::Index(2*size[1]-domain4[1].first(),
                                                 2*size[1]-domain4[1].last(), -1);
    
                        intersection = intersection.intersect(domain4);
    
                        Communicate::size_type nrecvs;
                        nrecvs = intersection.size();
    
                        buffer_type buf = Ippl::Comm->getBuffer<Trhs>(IPPL_VICO_RECV+8*4+myRank, nrecvs);
    
                        int tag = VICO_SOLVER_TAG + 4;
    
                        Ippl::Comm->recv(i, tag, fd_m, *buf, nrecvs * sizeof(Trhs), nrecvs);
                        buf->resetReadPos();
    
                        unpack(intersection, view, fd_m, nghost, ldom, true, true, false);
                    }
                }
    
                if (ldom.touches(yz)) {
                    auto intersection = ldom.intersect(yz);
    
                    auto ydom = ippl::Index((2*size[1] - intersection[1].first()),
                                            (2*size[1]- intersection[1].last()), -1);
                    auto zdom = ippl::Index((2*size[2] - intersection[2].first()),
                                            (2*size[2]- intersection[2].last()), -1);
    
                    ippl::NDIndex<Dim> domain4;
                    domain4[0] = intersection[0];
                    domain4[1] = ydom;
                    domain4[2] = zdom;
                
                    if (lDomains4[i].touches(domain4)) {
                        domain4 = lDomains4[i].intersect(domain4);
                        domain4[1] = ippl::Index(2*size[1]-domain4[1].first(),
                                                 2*size[1]-domain4[1].last(), -1);
                        domain4[2] = ippl::Index(2*size[2]-domain4[2].first(),
                                                 2*size[2]-domain4[2].last(), -1);
    
                        intersection = intersection.intersect(domain4);
    
                        Communicate::size_type nrecvs;
                        nrecvs = intersection.size();
    
                        buffer_type buf = Ippl::Comm->getBuffer<Trhs>(IPPL_VICO_RECV+8*5+myRank, nrecvs);
    
                        int tag = VICO_SOLVER_TAG + 5;
    
                        Ippl::Comm->recv(i, tag, fd_m, *buf, nrecvs * sizeof(Trhs), nrecvs);
                        buf->resetReadPos();
    
                        unpack(intersection, view, fd_m, nghost, ldom, false, true, true);
                    }
                }
    
                if (ldom.touches(xz)) {
                    auto intersection = ldom.intersect(xz);
    
                    auto xdom = ippl::Index((2*size[0] - intersection[0].first()),
                                            (2*size[0]- intersection[0].last()), -1);
                    auto zdom = ippl::Index((2*size[2] - intersection[2].first()),
                                            (2*size[2]- intersection[2].last()), -1);
    
                    ippl::NDIndex<Dim> domain4;
                    domain4[0] = xdom;
                    domain4[1] = intersection[1];
                    domain4[2] = zdom;
                
                    if (lDomains4[i].touches(domain4)) {
                        domain4 = lDomains4[i].intersect(domain4);
                        domain4[0] = ippl::Index(2*size[0]-domain4[0].first(),
                                                 2*size[0]-domain4[0].last(), -1);
                        domain4[2] = ippl::Index(2*size[2]-domain4[2].first(),
                                                 2*size[2]-domain4[2].last(), -1);
    
                        intersection = intersection.intersect(domain4);
    
                        Communicate::size_type nrecvs;
                        nrecvs = intersection.size();
    
                        buffer_type buf = Ippl::Comm->getBuffer<Trhs>(IPPL_VICO_RECV+8*6+myRank, nrecvs);
    
                        int tag = VICO_SOLVER_TAG + 6;
    
                        Ippl::Comm->recv(i, tag, fd_m, *buf, nrecvs * sizeof(Trhs), nrecvs);
                        buf->resetReadPos();
    
                        unpack(intersection, view, fd_m, nghost, ldom, true, false, true);
                    }
                }
    
                if (ldom.touches(xyz)) {
                    auto intersection = ldom.intersect(xyz);
    
                    auto xdom = ippl::Index((2*size[0] - intersection[0].first()),
                                            (2*size[0]- intersection[0].last()), -1);
                    auto ydom = ippl::Index((2*size[1] - intersection[1].first()),
                                           (2*size[1]- intersection[1].last()), -1);
                    auto zdom = ippl::Index((2*size[2] - intersection[2].first()),
                                            (2*size[2]- intersection[2].last()), -1);
    
                    ippl::NDIndex<Dim> domain4;
                    domain4[0] = xdom;
                    domain4[1] = ydom;
                    domain4[2] = zdom;
                
                    if (lDomains4[i].touches(domain4)) {
                        domain4 = lDomains4[i].intersect(domain4);
                        domain4[0] = ippl::Index(2*size[0]-domain4[0].first(),
                                                 2*size[0]-domain4[0].last(), -1);
                        domain4[1] = ippl::Index(2*size[1]-domain4[1].first(),
                                                 2*size[1]-domain4[1].last(), -1);
                        domain4[2] = ippl::Index(2*size[2]-domain4[2].first(),
                                                 2*size[2]-domain4[2].last(), -1);
    
                        intersection = intersection.intersect(domain4);
    
                        Communicate::size_type nrecvs;
                        nrecvs = intersection.size();
    
                        buffer_type buf = Ippl::Comm->getBuffer<Trhs>(IPPL_VICO_RECV+8*7+myRank, nrecvs);
    
                        int tag = VICO_SOLVER_TAG + 7;
    
                        Ippl::Comm->recv(i, tag, fd_m, *buf, nrecvs * sizeof(Trhs), nrecvs);
                        buf->resetReadPos();
    
                        unpack(intersection, view, fd_m, nghost, ldom, true, true, true);
                    }

                }
            }

        if (requests.size() > 0) {
            MPI_Waitall(requests.size(), requests.data(), MPI_STATUSES_IGNORE);
        }
        Ippl::Comm->barrier();
    };
}  // namespace ippl<|MERGE_RESOLUTION|>--- conflicted
+++ resolved
@@ -51,23 +51,14 @@
     //intel compilers
     Kokkos::parallel_for("pack()", mdrange_type({first0, first1, first2},
                                                 {(long int)last0, 
-<<<<<<< HEAD
-                                                 (long int)last1, 
-=======
                                                  (long int)last1,
->>>>>>> b76a6359
                                                  (long int)last2}),
             KOKKOS_LAMBDA(const size_t i, const size_t j, const size_t k) {
                 const int ig = i - first0;
                 const int jg = j - first1;
                 const int kg = k - first2;
-<<<<<<< HEAD
                              
                 int l = ig + jg * intersect[0].length() + 
-=======
-
-                int l = ig + jg * intersect[0].length() +
->>>>>>> b76a6359
                         kg * intersect[1].length() * intersect[0].length();
 
                 Kokkos::complex<Tb> val = view(i,j,k);
@@ -77,15 +68,6 @@
     Kokkos::fence();
 }
 
-<<<<<<< HEAD
-template <typename Tb, typename Tf> 
-void unpack(const ippl::NDIndex<3> intersect, const Kokkos::View<Tf***>& view,
-            ippl::detail::FieldBufferData<Tb>& fd, int nghost, const ippl::NDIndex<3> ldom,
-            bool x=false, bool y=false, bool z=false) {
-
-    Kokkos::View<Tb*>& buffer = fd.buffer;
- 
-=======
 template <bool isVec, typename Tb, typename Tf>
 void unpack_impl(const ippl::NDIndex<3> intersect, const Kokkos::View<Tf***>& view,
             ippl::detail::FieldBufferData<Tb>& fd, int nghost, const ippl::NDIndex<3> ldom,
@@ -93,7 +75,6 @@
 
     Kokkos::View<Tb*>& buffer = fd.buffer;
 
->>>>>>> b76a6359
     int first0 = intersect[0].first() + nghost - ldom[0].first();
     int first1 = intersect[1].first() + nghost - ldom[1].first();
     int first2 = intersect[2].first() + nghost - ldom[2].first();
@@ -107,17 +88,9 @@
                                                 {last0, last1, last2}),
             KOKKOS_LAMBDA(const size_t i, const size_t j, const size_t k) {
 
-<<<<<<< HEAD
-template <typename Tb, typename Tf> 
-void unpack(const ippl::NDIndex<3> intersect, const Kokkos::View<ippl::Vector<Tf,3>***>& view,
-            size_t dim, ippl::detail::FieldBufferData<Tb>& fd, int nghost, const ippl::NDIndex<3> ldom) {
-
-    Kokkos::View<Tb*>& buffer = fd.buffer;
-=======
                 int ig = i - first0;
                 int jg = j - first1;
                 int kg = k - first2;
->>>>>>> b76a6359
 
                 ig = x * (intersect[0].length() - 2*ig - 1) + ig;
                 jg = y * (intersect[1].length() - 2*jg - 1) + jg;
@@ -951,11 +924,7 @@
                         isOutside      = (kg > 2 * size[2] - 1);
                         const Tg v = kg * hs_m[2] + isOutside * origin[2];
 
-<<<<<<< HEAD
-                        Trhs s = (t * t) + (u * u) + (v * v);
-=======
                         Tg s = (t * t) + (u * u) + (v * v);
->>>>>>> b76a6359
                         s        = std::sqrt(s);
 
                         // assign value and replace with analytic limit at origin (0,0,0)
