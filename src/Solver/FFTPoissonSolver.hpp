//
// Class FFTPoissonSolver
//   FFT-based Poisson Solver for open boundaries.
//   Solves laplace(phi) = -rho, and E = -grad(phi).
//
// Copyright (c) 2023, Sonali Mayani,
// Paul Scherrer Institut, Villigen PSI, Switzerland
// All rights reserved
//
// This file is part of IPPL.
//
// IPPL is free software: you can redistribute it and/or modify
// it under the terms of the GNU General Public License as published by
// the Free Software Foundation, either version 3 of the License, or
// (at your option) any later version.
//
// You should have received a copy of the GNU General Public License
// along with IPPL. If not, see <https://www.gnu.org/licenses/>.
//

// Communication specific functions (pack and unpack).
template <typename Tb, typename Tf>
void pack(const ippl::NDIndex<3> intersect, Kokkos::View<Tf***>& view,
          ippl::detail::FieldBufferData<Tb>& fd, int nghost, const ippl::NDIndex<3> ldom,
          ippl::Communicate::size_type& nsends) {
    Kokkos::View<Tb*>& buffer = fd.buffer;

    size_t size = intersect.size();
    nsends      = size;
    if (buffer.size() < size) {
        const int overalloc = Ippl::Comm->getDefaultOverallocation();
        Kokkos::realloc(buffer, size * overalloc);
    }

    const int first0 = intersect[0].first() + nghost - ldom[0].first();
    const int first1 = intersect[1].first() + nghost - ldom[1].first();
    const int first2 = intersect[2].first() + nghost - ldom[2].first();

    const int last0 = intersect[0].last() + nghost - ldom[0].first() + 1;
    const int last1 = intersect[1].last() + nghost - ldom[1].first() + 1;
    const int last2 = intersect[2].last() + nghost - ldom[2].first() + 1;

    using mdrange_type = Kokkos::MDRangePolicy<Kokkos::Rank<3>>;
    // This type casting to long int is necessary as otherwise Kokkos complains for
    // intel compilers
    Kokkos::parallel_for(
        "pack()",
        mdrange_type({first0, first1, first2}, {(long int)last0, (long int)last1, (long int)last2}),
        KOKKOS_LAMBDA(const size_t i, const size_t j, const size_t k) {
            const int ig = i - first0;
            const int jg = j - first1;
            const int kg = k - first2;

            int l = ig + jg * intersect[0].length()
                    + kg * intersect[1].length() * intersect[0].length();

            Kokkos::complex<Tb> val = view(i, j, k);

            buffer(l) = Kokkos::real(val);
        });
    Kokkos::fence();
}

template <bool isVec, typename Tb, typename Tf>
void unpack_impl(const ippl::NDIndex<3> intersect, const Kokkos::View<Tf***>& view,
                 ippl::detail::FieldBufferData<Tb>& fd, int nghost, const ippl::NDIndex<3> ldom,
                 size_t dim = 0, bool x = false, bool y = false, bool z = false) {
    Kokkos::View<Tb*>& buffer = fd.buffer;

    const int first0 = intersect[0].first() + nghost - ldom[0].first();
    const int first1 = intersect[1].first() + nghost - ldom[1].first();
    const int first2 = intersect[2].first() + nghost - ldom[2].first();

    const int last0 = intersect[0].last() + nghost - ldom[0].first() + 1;
    const int last1 = intersect[1].last() + nghost - ldom[1].first() + 1;
    const int last2 = intersect[2].last() + nghost - ldom[2].first() + 1;

    using mdrange_type = Kokkos::MDRangePolicy<Kokkos::Rank<3>>;
    Kokkos::parallel_for(
        "pack()", mdrange_type({first0, first1, first2}, {last0, last1, last2}),
        KOKKOS_LAMBDA(const size_t i, const size_t j, const size_t k) {
            int ig = i - first0;
            int jg = j - first1;
            int kg = k - first2;

            ig = x * (intersect[0].length() - 2 * ig - 1) + ig;
            jg = y * (intersect[1].length() - 2 * jg - 1) + jg;
            kg = z * (intersect[2].length() - 2 * kg - 1) + kg;

            int l = ig + jg * intersect[0].length()
                    + kg * intersect[1].length() * intersect[0].length();

            ippl::detail::ViewAccess<isVec, decltype(view)>::get(view, dim, i, j, k) = buffer(l);
        });
    Kokkos::fence();
}

template <typename Tb, typename Tf>
void unpack(const ippl::NDIndex<3> intersect, const Kokkos::View<Tf***>& view,
            ippl::detail::FieldBufferData<Tb>& fd, int nghost, const ippl::NDIndex<3> ldom,
            bool x = false, bool y = false, bool z = false) {
    unpack_impl<false, Tb, Tf>(intersect, view, fd, nghost, ldom, 0, x, y, z);
}

template <typename Tb, typename Tf>
void unpack(const ippl::NDIndex<3> intersect, const Kokkos::View<ippl::Vector<Tf, 3>***>& view,
            size_t dim, ippl::detail::FieldBufferData<Tb>& fd, int nghost,
            const ippl::NDIndex<3> ldom) {
    unpack_impl<true, Tb, ippl::Vector<Tf, 3>>(intersect, view, fd, nghost, ldom, dim);
}

namespace ippl {

    /////////////////////////////////////////////////////////////////////////
    // constructor and destructor
    template <typename FieldLHS, typename FieldRHS>
    FFTPoissonSolver<FieldLHS, FieldRHS>::FFTPoissonSolver()
        : Base()
        , mesh_mp(nullptr)
        , layout_mp(nullptr)
        , mesh2_m(nullptr)
        , layout2_m(nullptr)
        , meshComplex_m(nullptr)
        , layoutComplex_m(nullptr)
        , mesh4_m(nullptr)
        , layout4_m(nullptr)
        , isGradFD_m(false) {
        setDefaultParameters();
    }

    template <typename FieldLHS, typename FieldRHS>
    FFTPoissonSolver<FieldLHS, FieldRHS>::FFTPoissonSolver(rhs_type& rhs, ParameterList& params)
        : mesh_mp(nullptr)
        , layout_mp(nullptr)
        , mesh2_m(nullptr)
        , layout2_m(nullptr)
        , meshComplex_m(nullptr)
        , layoutComplex_m(nullptr)
        , mesh4_m(nullptr)
        , layout4_m(nullptr)
        , isGradFD_m(false) {
        using T = typename FieldLHS::value_type::value_type;
        static_assert(std::is_floating_point<T>::value, "Not a floating point type");

        setDefaultParameters();
        this->params_m.merge(params);
        this->params_m.update("output_type", Base::SOL);

        this->setRhs(rhs);
    }

    template <typename FieldLHS, typename FieldRHS>
    FFTPoissonSolver<FieldLHS, FieldRHS>::FFTPoissonSolver(lhs_type& lhs, rhs_type& rhs,
                                                           ParameterList& params)
        : mesh_mp(nullptr)
        , layout_mp(nullptr)
        , mesh2_m(nullptr)
        , layout2_m(nullptr)
        , meshComplex_m(nullptr)
        , layoutComplex_m(nullptr)
        , mesh4_m(nullptr)
        , layout4_m(nullptr)
        , isGradFD_m(false) {
        using T = typename FieldLHS::value_type::value_type;
        static_assert(std::is_floating_point<T>::value, "Not a floating point type");

        setDefaultParameters();
        this->params_m.merge(params);

        this->setLhs(lhs);
        this->setRhs(rhs);
    }

    /////////////////////////////////////////////////////////////////////////
    // override setRhs to call class-specific initialization
    template <typename FieldLHS, typename FieldRHS>
    void FFTPoissonSolver<FieldLHS, FieldRHS>::setRhs(rhs_type& rhs) {
        Base::setRhs(rhs);

<<<<<<< HEAD
        /////////////////////////////////////////////////////////////////////////
	// constructor and destructor

        template <typename Tlhs, typename Trhs, unsigned Dim, class M, class C> 
        FFTPoissonSolver<Tlhs, Trhs, Dim, M, C>::FFTPoissonSolver(rhs_type& rhs,
                                                                 ParameterList& fftparams,
                                                                 std::string alg) 
            : mesh_mp(nullptr), 
              layout_mp(nullptr), 
              mesh2_m(nullptr),
              layout2_m(nullptr), 
              meshComplex_m(nullptr), 
              layoutComplex_m(nullptr),
              alg_m(alg), 
              mesh4_m(nullptr), 
              layout4_m(nullptr), 
              mesh2n1_m(nullptr),
              layout2n1_m(nullptr),
              isGradFD_m(false)
	    { 
            std::transform(alg_m.begin(), alg_m.end(), alg_m.begin(), ::toupper);
            setDefaultParameters();
            this->setRhs(rhs);

            this->params_m.merge(fftparams);
            this->params_m.update("output_type", Base::SOL);

            // start a timer
            static IpplTimings::TimerRef initialize = IpplTimings::getTimer("Initialize");
            IpplTimings::startTimer(initialize);
           
            initializeFields();
            
            IpplTimings::stopTimer(initialize);
	    }

        template <typename Tlhs, typename Trhs, unsigned Dim, class M, class C> 
        FFTPoissonSolver<Tlhs, Trhs, Dim, M, C>::FFTPoissonSolver(lhs_type& lhs, rhs_type& rhs,
                         ParameterList& fftparams, std::string alg, int sol)
            : mesh_mp(nullptr), 
              layout_mp(nullptr), 
              mesh2_m(nullptr), 
              layout2_m(nullptr),
              meshComplex_m(nullptr), 
              layoutComplex_m(nullptr), 
              alg_m(alg),
              mesh4_m(nullptr), 
              layout4_m(nullptr), 
              mesh2n1_m(nullptr),
              layout2n1_m(nullptr),
              isGradFD_m(false)
        {
            
            std::transform(alg_m.begin(), alg_m.end(), alg_m.begin(), ::toupper);
            setDefaultParameters();
            this->setRhs(rhs);
            this->setLhs(lhs);

            this->params_m.merge(fftparams);
            this->params_m.update("output_type", sol);
=======
        // start a timer
        static IpplTimings::TimerRef initialize = IpplTimings::getTimer("Initialize");
        IpplTimings::startTimer(initialize);

        initializeFields();
>>>>>>> 7f802d8f

        IpplTimings::stopTimer(initialize);
    }

    /////////////////////////////////////////////////////////////////////////
    // allows user to set gradient of phi = Efield instead of spectral
    // calculation of Efield (which uses FFTs)

    template <typename FieldLHS, typename FieldRHS>
    void FFTPoissonSolver<FieldLHS, FieldRHS>::setGradFD() {
        // get the output type (sol, grad, or sol & grad)
        const int out = this->params_m.template get<int>("output_type");

        if (out != Base::SOL_AND_GRAD) {
            throw IpplException(
                "FFTPoissonSolver::setGradFD()",
                "Cannot use gradient for Efield computation unless output type is SOL_AND_GRAD");
        } else {
            isGradFD_m = true;
        }
    }

    /////////////////////////////////////////////////////////////////////////
    // initializeFields method, called in constructor

    template <typename FieldLHS, typename FieldRHS>
    void FFTPoissonSolver<FieldLHS, FieldRHS>::initializeFields() {
        const int alg = this->params_m.template get<int>("algorithm");

        // first check if valid algorithm choice
        if ((alg != Algorithm::VICO) && (alg != Algorithm::HOCKNEY)
            && (alg != Algorithm::BIHARMONIC)) {
            throw IpplException(
                "FFTPoissonSolver::initializeFields()",
                "Currently only Hockney, Vico, and Biharmonic are supported for open BCs");
        }

        // get layout and mesh
        layout_mp = &(this->rhs_mp->getLayout());
        mesh_mp   = &(this->rhs_mp->get_mesh());

        // get mesh spacing
        hr_m = mesh_mp->getMeshSpacing();

        // get origin
        vector_type origin    = mesh_mp->getOrigin();
        const scalar_type sum = std::abs(origin[0]) + std::abs(origin[1]) + std::abs(origin[2]);

        // origin should always be 0 for Green's function computation to work...
        if (sum != 0.0) {
            throw IpplException("FFTPoissonSolver::initializeFields", "Origin is not 0");
        }

        // create domain for the real fields
        domain_m = layout_mp->getDomain();

        // get the mesh spacings and sizes for each dimension
        for (unsigned int i = 0; i < Dim; ++i) {
            nr_m[i] = domain_m[i].length();

            // create the doubled domain for the FFT procedure
            domain2_m[i] = Index(2 * nr_m[i]);
        }

        // define decomposition (parallel / serial)
        e_dim_tag decomp[Dim];
        for (unsigned int d = 0; d < Dim; ++d) {
            decomp[d] = layout_mp->getRequestedDistribution(d);
        }

        // create double sized mesh and layout objects using the previously defined domain2_m
        mesh2_m   = std::unique_ptr<mesh_type>(new mesh_type(domain2_m, hr_m, origin));
        layout2_m = std::unique_ptr<FieldLayout_t>(new FieldLayout_t(domain2_m, decomp));

        // create the domain for the transformed (complex) fields
        // since we use HeFFTe for the transforms it doesn't require permuting to the right
        // one of the dimensions has only (n/2 +1) as our original fields are fully real
        // the dimension is given by the user via r2c_direction
        unsigned int RCDirection = this->params_m.template get<int>("r2c_direction");
        for (unsigned int i = 0; i < Dim; ++i) {
            if (i == RCDirection) {
                domainComplex_m[RCDirection] = Index(nr_m[RCDirection] + 1);
            } else {
                domainComplex_m[i] = Index(2 * nr_m[i]);
            }
        }

<<<<<<< HEAD
	/////////////////////////////////////////////////////////////////////////
	// initializeFields method, called in constructor
	
        template <typename Tlhs, typename Trhs, unsigned Dim, class M, class C> 
        void
	FFTPoissonSolver<Tlhs, Trhs, Dim, M, C>::initializeFields() {
 	    
            // first check if valid algorithm choice
            if ((alg_m != "VICO") && (alg_m != "HOCKNEY") && (alg_m != "VICO_2.0")) {
                throw IpplException("FFTPoissonSolver::initializeFields()",
                "Currently only Hockney and Vico + Vico_2.0 algorithms are supported for open BCs");
            }
=======
        // create mesh and layout for the real to complex FFT transformed fields
        meshComplex_m = std::unique_ptr<mesh_type>(new mesh_type(domainComplex_m, hr_m, origin));
        layoutComplex_m =
            std::unique_ptr<FieldLayout_t>(new FieldLayout_t(domainComplex_m, decomp));
>>>>>>> 7f802d8f

        // initialize fields
        storage_field.initialize(*mesh2_m, *layout2_m);
        rho2tr_m.initialize(*meshComplex_m, *layoutComplex_m);
        grntr_m.initialize(*meshComplex_m, *layoutComplex_m);

        int out = this->params_m.template get<int>("output_type");
        if (((out == Base::GRAD) || (out == Base::SOL_AND_GRAD)) && (!isGradFD_m)) {
            temp_m.initialize(*meshComplex_m, *layoutComplex_m);
        }

        // create the FFT object
        fft_m = std::make_unique<FFT_t>(*layout2_m, *layoutComplex_m, this->params_m);
        // if Vico, also need to create mesh and layout for 4N Fourier domain
        // on this domain, the truncated Green's function is defined
        // also need to create the 4N complex grid, on which precomputation step done
        if ((alg == Algorithm::VICO) || (alg == Algorithm::BIHARMONIC)) {
            // start a timer
            static IpplTimings::TimerRef initialize_vico =
                IpplTimings::getTimer("Initialize: extra Vico");
            IpplTimings::startTimer(initialize_vico);

            for (unsigned int i = 0; i < Dim; ++i) {
                domain4_m[i] = Index(4 * nr_m[i]);
            }

            // 4N grid
            mesh4_m   = std::unique_ptr<mesh_type>(new mesh_type(domain4_m, hr_m, origin));
            layout4_m = std::unique_ptr<FieldLayout_t>(new FieldLayout_t(domain4_m, decomp));

            // initialize fields
            grnL_m.initialize(*mesh4_m, *layout4_m);

            // create a Complex-to-Complex FFT object to transform for layout4
            fft4n_m = std::make_unique<FFT<CCTransform, CxField_gt>>(*layout4_m, this->params_m);

            IpplTimings::stopTimer(initialize_vico);
        }

        // these are fields that are used for calculating the Green's function for Hockney
        if (alg == Algorithm::HOCKNEY) {
            // start a timer
            static IpplTimings::TimerRef initialize_hockney =
                IpplTimings::getTimer("Initialize: extra Hockney");
            IpplTimings::startTimer(initialize_hockney);

            for (unsigned int d = 0; d < Dim; ++d) {
                grnIField_m[d].initialize(*mesh2_m, *layout2_m);

                // get number of ghost points and the Kokkos view to iterate over field
                auto view        = grnIField_m[d].getView();
                const int nghost = grnIField_m[d].getNghost();
                const auto& ldom = layout2_m->getLocalNDIndex();

                // the length of the physical domain
                const int size = nr_m[d];

                // Kokkos parallel for loop to initialize grnIField[d]
                using mdrange_type = Kokkos::MDRangePolicy<Kokkos::Rank<3>>;
                switch (d) {
                    case 0:
                        Kokkos::parallel_for(
                            "Helper index Green field initialization",
                            mdrange_type({nghost, nghost, nghost},
                                         {view.extent(0) - nghost, view.extent(1) - nghost,
                                          view.extent(2) - nghost}),
                            KOKKOS_LAMBDA(const int i, const int j, const int k) {
                                // go from local indices to global
                                const int ig = i + ldom[0].first() - nghost;
                                const int jg = j + ldom[1].first() - nghost;
                                const int kg = k + ldom[2].first() - nghost;

                                // assign (index)^2 if 0 <= index < N, and (2N-index)^2 elsewhere
                                const bool outsideN = (ig >= size);
                                view(i, j, k) =
                                    (2 * size * outsideN - ig) * (2 * size * outsideN - ig);

                                // add 1.0 if at (0,0,0) to avoid singularity
                                const bool isOrig = ((ig == 0) && (jg == 0) && (kg == 0));
                                view(i, j, k) += isOrig * 1.0;
                            });
                        break;
                    case 1:
                        Kokkos::parallel_for(
                            "Helper index Green field initialization",
                            mdrange_type({nghost, nghost, nghost},
                                         {view.extent(0) - nghost, view.extent(1) - nghost,
                                          view.extent(2) - nghost}),
                            KOKKOS_LAMBDA(const int i, const int j, const int k) {
                                // go from local indices to global
                                const int jg = j + ldom[1].first() - nghost;

                                // assign (index)^2 if 0 <= index < N, and (2N-index)^2 elsewhere
                                const bool outsideN = (jg >= size);
                                view(i, j, k) =
                                    (2 * size * outsideN - jg) * (2 * size * outsideN - jg);
                            });
                        break;
                    case 2:
                        Kokkos::parallel_for(
                            "Helper index Green field initialization",
                            mdrange_type({nghost, nghost, nghost},
                                         {view.extent(0) - nghost, view.extent(1) - nghost,
                                          view.extent(2) - nghost}),
                            KOKKOS_LAMBDA(const int i, const int j, const int k) {
                                // go from local indices to global
                                const int kg = k + ldom[2].first() - nghost;

                                // assign (index)^2 if 0 <= index < N, and (2N-index)^2 elsewhere
                                const bool outsideN = (kg >= size);
                                view(i, j, k) =
                                    (2 * size * outsideN - kg) * (2 * size * outsideN - kg);
                            });
                        break;
                }
            }
            IpplTimings::stopTimer(initialize_hockney);
        }

        static IpplTimings::TimerRef warmup = IpplTimings::getTimer("Warmup");
        IpplTimings::startTimer(warmup);

        fft_m->transform(+1, rho2_mr, rho2tr_m);
        if ((alg == Algorithm::VICO) || (alg == Algorithm::BIHARMONIC)) {
            fft4n_m->transform(+1, grnL_m);
        }

<<<<<<< HEAD
                // 4N grid
                mesh4_m = std::unique_ptr<M>(new M(domain4_m, hr_m, origin));
                layout4_m = std::unique_ptr<FieldLayout_t>(new FieldLayout_t(domain4_m, decomp));
 
                // initialize fields
                grnL_m.initialize(*mesh4_m, *layout4_m);

                // create a Complex-to-Complex FFT object to transform for layout4
                fft4n_m = std::make_unique<FFT<CCTransform, Dim, double>>(*layout4_m, this->params_m);

                IpplTimings::stopTimer(initialize_vico);
=======
        IpplTimings::stopTimer(warmup);

        rho2_mr  = 0.0;
        rho2tr_m = 0.0;
        grnL_m   = 0.0;

        // call greensFunction and we will get the transformed G in the class attribute
        // this is done in initialization so that we already have the precomputed fct
        // for all timesteps (green's fct will only change if mesh size changes)
        static IpplTimings::TimerRef ginit = IpplTimings::getTimer("Green Init");
        IpplTimings::startTimer(ginit);
        greensFunction();
        IpplTimings::stopTimer(ginit);
    };

    /////////////////////////////////////////////////////////////////////////
    // compute electric potential by solving Poisson's eq given a field rho and mesh spacings hr
    template <typename FieldLHS, typename FieldRHS>
    void FFTPoissonSolver<FieldLHS, FieldRHS>::solve() {
        // start a timer
        static IpplTimings::TimerRef solve = IpplTimings::getTimer("Solve");
        IpplTimings::startTimer(solve);

        // get the output type (sol, grad, or sol & grad)
        const int out = this->params_m.template get<int>("output_type");

        // get the algorithm (hockney, vico, or biharmonic)
        const int alg = this->params_m.template get<int>("algorithm");

        // set the mesh & spacing, which may change each timestep
        mesh_mp = &(this->rhs_mp->get_mesh());

        // check whether the mesh spacing has changed with respect to the old one
        // if yes, update and set green flag to true
        bool green = false;
        for (unsigned int i = 0; i < Dim; ++i) {
            if (hr_m[i] != mesh_mp->getMeshSpacing(i)) {
                hr_m[i] = mesh_mp->getMeshSpacing(i);
                green   = true;
>>>>>>> 7f802d8f
            }
        }

<<<<<<< HEAD
            // if Vico 2.0, need 2N+1 mesh, layout, domain, and green's function field for precomputation
            if (alg_m == "VICO_2.0") {

                // start a timer
                static IpplTimings::TimerRef initialize_vico = IpplTimings::getTimer("Initialize: extra Vico");
                IpplTimings::startTimer(initialize_vico);

                // 2N+1 domain for DCT
                for (unsigned int i=0; i< Dim; ++i) {
                    domain2n1_m[i] = Index(2*nr_m[i] + 1);
                }

                // 2N+1 grid
                mesh2n1_m = std::unique_ptr<M>(new M(domain2n1_m, hr_m, origin));
                layout2n1_m = std::unique_ptr<FieldLayout_t>(new FieldLayout_t(domain2n1_m, decomp));

                // initialize fields
                grn2n1_m.initialize(*mesh2n1_m, *layout2n1_m); // 2N+1 grnL

                // create real to real FFT object for 2N+1 grid
                fft2n1_m = std::make_unique<FFT<CosTransform, Dim, double>>(*layout2n1_m, this->params_m);
                    
                IpplTimings::stopTimer(initialize_vico);
            }
=======
        // set mesh spacing on the other grids again
        mesh2_m->setMeshSpacing(hr_m);
        meshComplex_m->setMeshSpacing(hr_m);
>>>>>>> 7f802d8f

        // field object on the doubled grid; zero-padded
        rho2_mr = 0.0;

        // start a timer
        static IpplTimings::TimerRef stod = IpplTimings::getTimer("Solve: Physical to double");
        IpplTimings::startTimer(stod);

        // store rho (RHS) in the lower left quadrant of the doubled grid
        // with or without communication (if only 1 rank)

        using mdrange_type = Kokkos::MDRangePolicy<Kokkos::Rank<3>>;

        const int ranks = Ippl::Comm->size();

        auto view2 = rho2_mr.getView();
        auto view1 = this->rhs_mp->getView();

        const int nghost2 = rho2_mr.getNghost();
        const int nghost1 = this->rhs_mp->getNghost();

        const auto& ldom2 = layout2_m->getLocalNDIndex();
        const auto& ldom1 = layout_mp->getLocalNDIndex();

        if (ranks > 1) {
            // COMMUNICATION
            const auto& lDomains2 = layout2_m->getHostLocalDomains();

            // send
            std::vector<MPI_Request> requests(0);

            for (int i = 0; i < ranks; ++i) {
                if (lDomains2[i].touches(ldom1)) {
                    auto intersection = lDomains2[i].intersect(ldom1);

                    requests.resize(requests.size() + 1);

                    Communicate::size_type nsends;
                    pack(intersection, view1, fd_m, nghost1, ldom1, nsends);

                    buffer_type buf = Ippl::Comm->getBuffer<Trhs>(IPPL_SOLVER_SEND + i, nsends);

                    Ippl::Comm->isend(i, OPEN_SOLVER_TAG, fd_m, *buf, requests.back(), nsends);
                    buf->resetWritePos();
                }
            }

            // receive
            const auto& lDomains1 = layout_mp->getHostLocalDomains();
            int myRank            = Ippl::Comm->rank();

            for (int i = 0; i < ranks; ++i) {
                if (lDomains1[i].touches(ldom2)) {
                    auto intersection = lDomains1[i].intersect(ldom2);

                    Communicate::size_type nrecvs;
                    nrecvs = intersection.size();

                    buffer_type buf =
                        Ippl::Comm->getBuffer<Trhs>(IPPL_SOLVER_RECV + myRank, nrecvs);

                    Ippl::Comm->recv(i, OPEN_SOLVER_TAG, fd_m, *buf, nrecvs * sizeof(Trhs), nrecvs);
                    buf->resetReadPos();

                    unpack(intersection, view2, fd_m, nghost2, ldom2);
                }
            }

            // wait for all messages to be received
            if (requests.size() > 0) {
                MPI_Waitall(requests.size(), requests.data(), MPI_STATUSES_IGNORE);
            }
<<<<<<< HEAD
            if (alg_m == "VICO_2.0") {
                fft2n1_m->transform(+1, grn2n1_m);
	    }
=======
            Ippl::Comm->barrier();
>>>>>>> 7f802d8f

        } else {
            Kokkos::parallel_for(
                "Write rho on the doubled grid",
                mdrange_type({nghost1, nghost1, nghost1},
                             {view1.extent(0) - nghost1, view1.extent(1) - nghost1,
                              view1.extent(2) - nghost1}),
                KOKKOS_LAMBDA(const size_t i, const size_t j, const size_t k) {
                    const size_t ig2 = i + ldom2[0].first() - nghost2;
                    const size_t jg2 = j + ldom2[1].first() - nghost2;
                    const size_t kg2 = k + ldom2[2].first() - nghost2;

                    const size_t ig1 = i + ldom1[0].first() - nghost1;
                    const size_t jg1 = j + ldom1[1].first() - nghost1;
                    const size_t kg1 = k + ldom1[2].first() - nghost1;

                    // write physical rho on [0,N-1] of doubled field
                    const bool isQuadrant1 = ((ig1 == ig2) && (jg1 == jg2) && (kg1 == kg2));
                    view2(i, j, k)         = view1(i, j, k) * isQuadrant1;
                });
        }

<<<<<<< HEAD
            rho2_mr = 0.0;
            rho2tr_m = 0.0;
            grnL_m = 0.0;
            grn2n1_m = 0.0;
=======
        IpplTimings::stopTimer(stod);
>>>>>>> 7f802d8f

        // start a timer
        static IpplTimings::TimerRef fftrho = IpplTimings::getTimer("FFT: Rho");
        IpplTimings::startTimer(fftrho);

        // forward FFT of the charge density field on doubled grid
        fft_m->transform(+1, rho2_mr, rho2tr_m);

        IpplTimings::stopTimer(fftrho);

        // call greensFunction to recompute if the mesh spacing has changed
        if (green) {
            greensFunction();
        }

        // multiply FFT(rho2)*FFT(green)
        // convolution becomes multiplication in FFT
        // minus sign since we are solving laplace(phi) = -rho
        rho2tr_m = -rho2tr_m * grntr_m;

        // if output_type is SOL or SOL_AND_GRAD, we caculate solution
        if ((out == Base::SOL) || (out == Base::SOL_AND_GRAD)) {
            // start a timer
            static IpplTimings::TimerRef fftc = IpplTimings::getTimer("FFT: Convolution");
            IpplTimings::startTimer(fftc);

            // inverse FFT of the product and store the electrostatic potential in rho2_mr
            fft_m->transform(-1, rho2_mr, rho2tr_m);

            IpplTimings::stopTimer(fftc);

            // Hockney: multiply the rho2_mr field by the total number of points to account for
            // double counting (rho and green) of normalization factor in forward transform
            // also multiply by the mesh spacing^3 (to account for discretization)
            // Vico: need to multiply by normalization factor of 1/4N^3,
            // since only backward transform was performed on the 4N grid
            for (unsigned int i = 0; i < Dim; ++i) {
                if ((alg == Algorithm::VICO) || (alg == Algorithm::BIHARMONIC))
                    rho2_mr = rho2_mr * 2.0 * (1.0 / 4.0);
                else
                    rho2_mr = rho2_mr * 2.0 * nr_m[i] * hr_m[i];
            }

            // start a timer
            static IpplTimings::TimerRef dtos = IpplTimings::getTimer("Solve: Double to physical");
            IpplTimings::startTimer(dtos);

            // get the physical part only --> physical electrostatic potential is now given in RHS
            // need communication if more than one rank

            if (ranks > 1) {
                // COMMUNICATION

                // send
                const auto& lDomains1 = layout_mp->getHostLocalDomains();

                std::vector<MPI_Request> requests(0);

                for (int i = 0; i < ranks; ++i) {
                    if (lDomains1[i].touches(ldom2)) {
                        auto intersection = lDomains1[i].intersect(ldom2);

                        requests.resize(requests.size() + 1);

                        Communicate::size_type nsends;
                        pack(intersection, view2, fd_m, nghost2, ldom2, nsends);

                        buffer_type buf = Ippl::Comm->getBuffer<Trhs>(IPPL_SOLVER_SEND + i, nsends);

                        Ippl::Comm->isend(i, OPEN_SOLVER_TAG, fd_m, *buf, requests.back(), nsends);
                        buf->resetWritePos();
                    }
                }

                // receive
                const auto& lDomains2 = layout2_m->getHostLocalDomains();
                int myRank            = Ippl::Comm->rank();

                for (int i = 0; i < ranks; ++i) {
                    if (ldom1.touches(lDomains2[i])) {
                        auto intersection = ldom1.intersect(lDomains2[i]);

                        Communicate::size_type nrecvs;
                        nrecvs = intersection.size();

                        buffer_type buf =
                            Ippl::Comm->getBuffer<Trhs>(IPPL_SOLVER_RECV + myRank, nrecvs);

                        Ippl::Comm->recv(i, OPEN_SOLVER_TAG, fd_m, *buf, nrecvs * sizeof(Trhs),
                                         nrecvs);
                        buf->resetReadPos();

                        unpack(intersection, view1, fd_m, nghost1, ldom1);
                    }
                }

                // wait for all messages to be received
                if (requests.size() > 0) {
                    MPI_Waitall(requests.size(), requests.data(), MPI_STATUSES_IGNORE);
                }
                Ippl::Comm->barrier();

            } else {
                Kokkos::parallel_for(
                    "Write the solution into the LHS on physical grid",
                    mdrange_type({nghost1, nghost1, nghost1},
                                 {view1.extent(0) - nghost1, view1.extent(1) - nghost1,
                                  view1.extent(2) - nghost1}),
                    KOKKOS_LAMBDA(const int i, const int j, const int k) {
                        const int ig2 = i + ldom2[0].first() - nghost2;
                        const int jg2 = j + ldom2[1].first() - nghost2;
                        const int kg2 = k + ldom2[2].first() - nghost2;

                        const int ig = i + ldom1[0].first() - nghost1;
                        const int jg = j + ldom1[1].first() - nghost1;
                        const int kg = k + ldom1[2].first() - nghost1;

                        // take [0,N-1] as physical solution
                        const bool isQuadrant1 = ((ig == ig2) && (jg == jg2) && (kg == kg2));
                        view1(i, j, k)         = view2(i, j, k) * isQuadrant1;
                    });
            }
            IpplTimings::stopTimer(dtos);
        }

        // if we want finite differences Efield = -grad(phi)
        // instead of computing it in Fourier domain
        // this is only possible if SOL_AND_GRAD is the output type
        if (isGradFD_m && (out == Base::SOL_AND_GRAD)) {
            *(this->lhs_mp) = -grad(*this->rhs_mp);
        }

        // if output_type is GRAD or SOL_AND_GRAD, we calculate E-field (gradient in Fourier domain)
        if (((out == Base::GRAD) || (out == Base::SOL_AND_GRAD)) && (!isGradFD_m)) {
            // start a timer
            static IpplTimings::TimerRef efield = IpplTimings::getTimer("Solve: Electric field");
            IpplTimings::startTimer(efield);

            // get E field view (LHS)
            auto viewL        = this->lhs_mp->getView();
            const int nghostL = this->lhs_mp->getNghost();

            // get rho2tr_m view (as we want to multiply by ik then transform)
            auto viewR        = rho2tr_m.getView();
            const int nghostR = rho2tr_m.getNghost();
            const auto& ldomR = layoutComplex_m->getLocalNDIndex();

            // use temp_m as a temporary complex field
            auto view_g = temp_m.getView();

            // define some constants
            const scalar_type pi          = Kokkos::numbers::pi_v<scalar_type>;
            const Kokkos::complex<Trhs> I = {0.0, 1.0};

            // define some member variables in local scope for the parallel_for
            vector_type hsize  = hr_m;
            Vector<int, Dim> N = nr_m;

            // loop over each component (E = vector field)
            for (size_t gd = 0; gd < Dim; ++gd) {
                // loop over rho2tr_m to multiply by -ik (gradient in Fourier space)
                Kokkos::parallel_for(
                    "Gradient - E field",
                    mdrange_type({nghostR, nghostR, nghostR},
                                 {viewR.extent(0) - nghostR, viewR.extent(1) - nghostR,
                                  viewR.extent(2) - nghostR}),
                    KOKKOS_LAMBDA(const int i, const int j, const int k) {
                        // global indices for 2N rhotr_m
                        const int ig = i + ldomR[0].first() - nghostR;
                        const int jg = j + ldomR[1].first() - nghostR;
                        const int kg = k + ldomR[2].first() - nghostR;

                        Vector<int, 3> iVec = {ig, jg, kg};
                        Vector_t kVec;

                        for (size_t d = 0; d < Dim; ++d) {
                            const scalar_type Len = N[d] * hsize[d];
                            const bool shift      = (iVec[d] > N[d]);
                            const bool notMid     = (iVec[d] != N[d]);

                            kVec[d] = notMid * (pi / Len) * (iVec[d] - shift * 2 * N[d]);
                        }

                        const scalar_type Dr =
                            kVec[0] * kVec[0] + kVec[1] * kVec[1] + kVec[2] * kVec[2];

                        const bool isNotZero = (Dr != 0.0);
                        view_g(i, j, k)      = -isNotZero * (I * kVec[gd]) * viewR(i, j, k);
                    });

                // start a timer
                static IpplTimings::TimerRef ffte = IpplTimings::getTimer("FFT: Efield");
                IpplTimings::startTimer(ffte);

                // transform to get E-field
                fft_m->transform(-1, rho2_mr, temp_m);

                IpplTimings::stopTimer(ffte);

                // apply proper normalization
                for (unsigned int i = 0; i < Dim; ++i) {
                    if ((alg == Algorithm::VICO) || (alg == Algorithm::BIHARMONIC))
                        rho2_mr = rho2_mr * 2.0 * (1.0 / 4.0);
                    else
                        rho2_mr = rho2_mr * 2.0 * nr_m[i] * hr_m[i];
                }

                // start a timer
                static IpplTimings::TimerRef edtos =
                    IpplTimings::getTimer("Efield: double to phys.");
                IpplTimings::startTimer(edtos);

                // restrict to physical grid (N^3) and assign to LHS (E-field)
                // communication needed if more than one rank
                if (ranks > 1) {
                    // COMMUNICATION

                    // send
                    const auto& lDomains1 = layout_mp->getHostLocalDomains();
                    std::vector<MPI_Request> requests(0);

                    for (int i = 0; i < ranks; ++i) {
                        if (lDomains1[i].touches(ldom2)) {
                            auto intersection = lDomains1[i].intersect(ldom2);

                            requests.resize(requests.size() + 1);

                            Communicate::size_type nsends;
                            pack(intersection, view2, fd_m, nghost2, ldom2, nsends);

                            buffer_type buf =
                                Ippl::Comm->getBuffer<Trhs>(IPPL_SOLVER_SEND + i, nsends);

                            Ippl::Comm->isend(i, OPEN_SOLVER_TAG, fd_m, *buf, requests.back(),
                                              nsends);
                            buf->resetWritePos();
                        }
                    }

                    // receive
                    const auto& lDomains2 = layout2_m->getHostLocalDomains();
                    int myRank            = Ippl::Comm->rank();

                    for (int i = 0; i < ranks; ++i) {
                        if (ldom1.touches(lDomains2[i])) {
                            auto intersection = ldom1.intersect(lDomains2[i]);

                            Communicate::size_type nrecvs;
                            nrecvs = intersection.size();

                            buffer_type buf =
                                Ippl::Comm->getBuffer<Trhs>(IPPL_SOLVER_RECV + myRank, nrecvs);

                            Ippl::Comm->recv(i, OPEN_SOLVER_TAG, fd_m, *buf, nrecvs * sizeof(Trhs),
                                             nrecvs);
                            buf->resetReadPos();

                            unpack(intersection, viewL, gd, fd_m, nghostL, ldom1);
                        }
                    }

                    // wait for all messages to be received
                    if (requests.size() > 0) {
                        MPI_Waitall(requests.size(), requests.data(), MPI_STATUSES_IGNORE);
                    }
                    Ippl::Comm->barrier();

                } else {
                    Kokkos::parallel_for(
                        "Write the E-field on physical grid",
                        mdrange_type({nghostL, nghostL, nghostL},
                                     {viewL.extent(0) - nghostL, viewL.extent(1) - nghostL,
                                      viewL.extent(2) - nghostL}),
                        KOKKOS_LAMBDA(const int i, const int j, const int k) {
                            const int ig2 = i + ldom2[0].first() - nghost2;
                            const int jg2 = j + ldom2[1].first() - nghost2;
                            const int kg2 = k + ldom2[2].first() - nghost2;

                            const int ig = i + ldom1[0].first() - nghostL;
                            const int jg = j + ldom1[1].first() - nghostL;
                            const int kg = k + ldom1[2].first() - nghostL;

                            // take [0,N-1] as physical solution
                            const bool isQuadrant1 = ((ig == ig2) && (jg == jg2) && (kg == kg2));
                            viewL(i, j, k)[gd]     = view2(i, j, k) * isQuadrant1;
                        });
                }
<<<<<<< HEAD
                IpplTimings::stopTimer(dtos);

                std::cout << "pot (potential phi)" << std::endl;
                (*this->rhs_mp).write();

=======
                IpplTimings::stopTimer(edtos);
>>>>>>> 7f802d8f
            }
            IpplTimings::stopTimer(efield);
        }
        IpplTimings::stopTimer(solve);
    };

    ////////////////////////////////////////////////////////////////////////
    // calculate FFT of the Green's function

    template <typename FieldLHS, typename FieldRHS>
    void FFTPoissonSolver<FieldLHS, FieldRHS>::greensFunction() {
        const scalar_type pi = Kokkos::numbers::pi_v<scalar_type>;
        grn_mr               = 0.0;

        const int alg = this->params_m.template get<int>("algorithm");

        if ((alg == Algorithm::VICO) || (alg == Algorithm::BIHARMONIC)) {
            Vector_t l(hr_m * nr_m);
            Vector_t hs_m;
            double L_sum(0.0);

            // compute length of the physical domain
            // compute Fourier domain spacing
            for (unsigned int i = 0; i < Dim; ++i) {
                hs_m[i] = pi * 0.5 / l[i];
                L_sum   = L_sum + l[i] * l[i];
            }

            // define the origin of the 4N grid
            vector_type origin;

            for (unsigned int i = 0; i < Dim; ++i) {
                origin[i] = -2 * nr_m[i] * pi / l[i];
            }

            // set mesh for the 4N mesh
            mesh4_m->setMeshSpacing(hs_m);

            // size of truncation window
            L_sum = std::sqrt(L_sum);
            L_sum = 1.1 * L_sum;

            // initialize grnL_m
            typename CxField_gt::view_type view_g = grnL_m.getView();
            const int nghost_g                    = grnL_m.getNghost();
            const auto& ldom_g                    = layout4_m->getLocalNDIndex();

            Vector<int, Dim> size = nr_m;

            // Kokkos parallel for loop to assign analytic grnL_m
            using mdrange_type = Kokkos::MDRangePolicy<Kokkos::Rank<3>>;

            if (alg == Algorithm::VICO) {
                Kokkos::parallel_for(
                    "Initialize Green's function ",
                    mdrange_type({nghost_g, nghost_g, nghost_g},
                                 {view_g.extent(0) - nghost_g, view_g.extent(1) - nghost_g,
                                  view_g.extent(2) - nghost_g}),
                    KOKKOS_LAMBDA(const int i, const int j, const int k) {
                        // go from local indices to global
                        const int ig = i + ldom_g[0].first() - nghost_g;
                        const int jg = j + ldom_g[1].first() - nghost_g;
                        const int kg = k + ldom_g[2].first() - nghost_g;

                        bool isOutside = (ig > 2 * size[0] - 1);
                        const Tg t     = ig * hs_m[0] + isOutside * origin[0];

                        isOutside  = (jg > 2 * size[1] - 1);
                        const Tg u = jg * hs_m[1] + isOutside * origin[1];

                        isOutside  = (kg > 2 * size[2] - 1);
                        const Tg v = kg * hs_m[2] + isOutside * origin[2];

                        Tg s = (t * t) + (u * u) + (v * v);
                        s    = Kokkos::sqrt(s);

                        // assign the green's function value
                        // if (0,0,0), assign L^2/2 (analytical limit of sinc)

                        const bool isOrig    = ((ig == 0 && jg == 0 && kg == 0));
                        const Tg analyticLim = -L_sum * L_sum * 0.5;
                        const Tg value = -2.0 * (Kokkos::sin(0.5 * L_sum * s) / (s + isOrig * 1.0))
                                         * (Kokkos::sin(0.5 * L_sum * s) / (s + isOrig * 1.0));

                        view_g(i, j, k) = (!isOrig) * value + isOrig * analyticLim;
                    });

            } else if (alg == Algorithm::BIHARMONIC) {
                Kokkos::parallel_for(
                    "Initialize Green's function ",
                    mdrange_type({nghost_g, nghost_g, nghost_g},
                                 {view_g.extent(0) - nghost_g, view_g.extent(1) - nghost_g,
                                  view_g.extent(2) - nghost_g}),
                    KOKKOS_LAMBDA(const int i, const int j, const int k) {
                        // go from local indices to global
                        const int ig = i + ldom_g[0].first() - nghost_g;
                        const int jg = j + ldom_g[1].first() - nghost_g;
                        const int kg = k + ldom_g[2].first() - nghost_g;

                        bool isOutside = (ig > 2 * size[0] - 1);
                        const Tg t     = ig * hs_m[0] + isOutside * origin[0];

                        isOutside  = (jg > 2 * size[1] - 1);
                        const Tg u = jg * hs_m[1] + isOutside * origin[1];

                        isOutside  = (kg > 2 * size[2] - 1);
                        const Tg v = kg * hs_m[2] + isOutside * origin[2];

                        Tg s = (t * t) + (u * u) + (v * v);
                        s    = Kokkos::sqrt(s);

                        // assign value and replace with analytic limit at origin (0,0,0)
                        const bool isOrig    = ((ig == 0 && jg == 0 && kg == 0));
                        const Tg analyticLim = -L_sum * L_sum * L_sum * L_sum / 8.0;
                        const Tg value = -((2 - (L_sum * L_sum * s * s)) * Kokkos::cos(L_sum * s)
                                           + 2 * L_sum * s * Kokkos::sin(L_sum * s) - 2)
                                         / (2 * s * s * s * s + isOrig * 1.0);

                        view_g(i, j, k) = (!isOrig) * value + isOrig * analyticLim;
                    });
            }

            // start a timer
            static IpplTimings::TimerRef fft4 = IpplTimings::getTimer("FFT: Precomputation");
            IpplTimings::startTimer(fft4);

            // inverse Fourier transform of the green's function for precomputation
            fft4n_m->transform(-1, grnL_m);

            IpplTimings::stopTimer(fft4);

            // Restrict transformed grnL_m to 2N domain after precomputation step

            // get the field data first
            typename Field_t::view_type view = grn_mr.getView();
            const int nghost                 = grn_mr.getNghost();
            const auto& ldom                 = layout2_m->getLocalNDIndex();

            // start a timer
            static IpplTimings::TimerRef ifftshift = IpplTimings::getTimer("Vico shift loop");
            IpplTimings::startTimer(ifftshift);

            // get number of ranks to see if need communication
            const int ranks = Ippl::Comm->size();

            if (ranks > 1) {
                communicateVico(size, view_g, ldom_g, nghost_g, view, ldom, nghost);
            } else {
                // restrict the green's function to a (2N)^3 grid from the (4N)^3 grid
                Kokkos::parallel_for(
                    "Restrict domain of Green's function from 4N to 2N",
                    mdrange_type({nghost, nghost, nghost}, {view.extent(0) - nghost - size[0],
                                                            view.extent(1) - nghost - size[1],
                                                            view.extent(2) - nghost - size[2]}),
                    KOKKOS_LAMBDA(const int i, const int j, const int k) {
                        // go from local indices to global
                        const int ig = i + ldom[0].first() - nghost;
                        const int jg = j + ldom[1].first() - nghost;
                        const int kg = k + ldom[2].first() - nghost;

                        const int ig2 = i + ldom_g[0].first() - nghost_g;
                        const int jg2 = j + ldom_g[1].first() - nghost_g;
                        const int kg2 = k + ldom_g[2].first() - nghost_g;

                        if ((ig == ig2) && (jg == jg2) && (kg == kg2)) {
                            view(i, j, k) = real(view_g(i, j, k));
                        }

                        // Now fill the rest of the field
                        const int s = 2 * size[0] - ig - 1 - ldom_g[0].first() + nghost_g;
                        const int p = 2 * size[1] - jg - 1 - ldom_g[1].first() + nghost_g;
                        const int q = 2 * size[2] - kg - 1 - ldom_g[2].first() + nghost_g;

                        view(s, j, k) = real(view_g(i + 1, j, k));
                        view(i, p, k) = real(view_g(i, j + 1, k));
                        view(i, j, q) = real(view_g(i, j, k + 1));
                        view(s, j, q) = real(view_g(i + 1, j, k + 1));
                        view(s, p, k) = real(view_g(i + 1, j + 1, k));
                        view(i, p, q) = real(view_g(i, j + 1, k + 1));
                        view(s, p, q) = real(view_g(i + 1, j + 1, k + 1));
                    });
            }
            IpplTimings::stopTimer(ifftshift);

        } else {
            // Hockney case

            // calculate square of the mesh spacing for each dimension
            Vector_t hrsq(hr_m * hr_m);

            // use the grnIField_m helper field to compute Green's function
            for (unsigned int i = 0; i < Dim; ++i) {
                grn_mr = grn_mr + grnIField_m[i] * hrsq[i];
            }

            grn_mr = -1.0 / (4.0 * pi * sqrt(grn_mr));

            typename Field_t::view_type view = grn_mr.getView();
            const int nghost                 = grn_mr.getNghost();
            const auto& ldom                 = layout2_m->getLocalNDIndex();

<<<<<<< HEAD
                // compute length of the physical domain
                // compute Fourier domain spacing
                for (unsigned int i=0; i < Dim; ++i) {
                    hs_m[i] = pi * 0.5 / l[i];
                    L_sum = L_sum + l[i]*l[i];
                }
            
                // define the origin of the 4N grid
                Vector_t origin;

                for (unsigned int i = 0; i < Dim; ++i) {
                    origin[i] = -2*nr_m[i]*pi/l[i];
                }
=======
            // Kokkos parallel for loop to find (0,0,0) point and regularize
            using mdrange_type = Kokkos::MDRangePolicy<Kokkos::Rank<3>>;
            Kokkos::parallel_for(
                "Regularize Green's function ",
                mdrange_type(
                    {nghost, nghost, nghost},
                    {view.extent(0) - nghost, view.extent(1) - nghost, view.extent(2) - nghost}),
                KOKKOS_LAMBDA(const int i, const int j, const int k) {
                    // go from local indices to global
                    const int ig = i + ldom[0].first() - nghost;
                    const int jg = j + ldom[1].first() - nghost;
                    const int kg = k + ldom[2].first() - nghost;

                    // if (0,0,0), assign to it 1/(4*pi)
                    const bool isOrig = (ig == 0 && jg == 0 && kg == 0);
                    view(i, j, k)     = isOrig * (-1.0 / (4.0 * pi)) + (!isOrig) * view(i, j, k);
                });
        }
>>>>>>> 7f802d8f

        // start a timer
        static IpplTimings::TimerRef fftg = IpplTimings::getTimer("FFT: Green");
        IpplTimings::startTimer(fftg);

        // perform the FFT of the Green's function for the convolution
        fft_m->transform(+1, grn_mr, grntr_m);

        IpplTimings::stopTimer(fftg);
    };

    template <typename FieldLHS, typename FieldRHS>
    void FFTPoissonSolver<FieldLHS, FieldRHS>::communicateVico(
        Vector<int, Dim> size, typename CxField_gt::view_type view_g,
        const ippl::NDIndex<Dim> ldom_g, const int nghost_g, typename Field_t::view_type view,
        const ippl::NDIndex<Dim> ldom, const int nghost) {
        const auto& lDomains2 = layout2_m->getHostLocalDomains();
        const auto& lDomains4 = layout4_m->getHostLocalDomains();

        std::vector<MPI_Request> requests(0);
        const int myRank = Ippl::Comm->rank();
        const int ranks  = Ippl::Comm->size();

        // 1st step: Define 8 domains corresponding to the different quadrants
        ippl::NDIndex<Dim> none;
        for (unsigned i = 0; i < Dim; i++) {
            none[i] = ippl::Index(size[i]);
        }

        ippl::NDIndex<Dim> x;
        x[0] = ippl::Index(size[0], 2 * size[0] - 1);
        x[1] = ippl::Index(size[1]);
        x[2] = ippl::Index(size[2]);

        ippl::NDIndex<Dim> y;
        y[0] = ippl::Index(size[0]);
        y[1] = ippl::Index(size[1], 2 * size[1] - 1);
        y[2] = ippl::Index(size[2]);

        ippl::NDIndex<Dim> z;
        z[0] = ippl::Index(size[0]);
        z[1] = ippl::Index(size[1]);
        z[2] = ippl::Index(size[2], 2 * size[2] - 1);

        ippl::NDIndex<Dim> xy;
        xy[0] = ippl::Index(size[0], 2 * size[0] - 1);
        xy[1] = ippl::Index(size[1], 2 * size[1] - 1);
        xy[2] = ippl::Index(size[2]);

        ippl::NDIndex<Dim> xz;
        xz[0] = ippl::Index(size[0], 2 * size[0] - 1);
        xz[1] = ippl::Index(size[1]);
        xz[2] = ippl::Index(size[2], 2 * size[2] - 1);

        ippl::NDIndex<Dim> yz;
        yz[0] = ippl::Index(size[0]);
        yz[1] = ippl::Index(size[1], 2 * size[1] - 1);
        yz[2] = ippl::Index(size[2], 2 * size[2] - 1);

        ippl::NDIndex<Dim> xyz;
        for (unsigned i = 0; i < Dim; i++) {
            xyz[i] = ippl::Index(size[i], 2 * size[i] - 1);
        }

        // 2nd step: send
        for (int i = 0; i < ranks; ++i) {
            auto domain2 = lDomains2[i];

            if (domain2.touches(none)) {
                auto intersection = domain2.intersect(none);

                if (ldom_g.touches(intersection)) {
                    intersection = intersection.intersect(ldom_g);
                    requests.resize(requests.size() + 1);

                    Communicate::size_type nsends;
                    pack(intersection, view_g, fd_m, nghost_g, ldom_g, nsends);

                    buffer_type buf = Ippl::Comm->getBuffer<Trhs>(IPPL_VICO_SEND + i, nsends);

                    int tag = VICO_SOLVER_TAG;

                    Ippl::Comm->isend(i, tag, fd_m, *buf, requests.back(), nsends);
                    buf->resetWritePos();
                }
            }

            if (domain2.touches(x)) {
                auto intersection = domain2.intersect(x);
                auto xdom         = ippl::Index((2 * size[0] - intersection[0].first()),
                                                (2 * size[0] - intersection[0].last()), -1);

                ippl::NDIndex<Dim> domain4;
                domain4[0] = xdom;
                domain4[1] = intersection[1];
                domain4[2] = intersection[2];

<<<<<<< HEAD
                if (ranks > 1) {
                    communicateVico(size, view_g, ldom_g, nghost_g, view, ldom, nghost, *layout4_m);
                } else {
=======
                if (ldom_g.touches(domain4)) {
                    intersection = ldom_g.intersect(domain4);
>>>>>>> 7f802d8f

                    requests.resize(requests.size() + 1);

<<<<<<< HEAD
                            // go from local indices to global
                            const int ig = i + ldom[0].first() - nghost;
                            const int jg = j + ldom[1].first() - nghost;
                            const int kg = k + ldom[2].first() - nghost;
                                  
                            const int ig2 = i + ldom_g[0].first() - nghost_g;
                            const int jg2 = j + ldom_g[1].first() - nghost_g;
                            const int kg2 = k + ldom_g[2].first() - nghost_g;

                            if ((ig==ig2) && (jg==jg2) && (kg==kg2)) { 
                                view(i,j,k) = real(view_g(i,j,k));
                            }
                                  
                            // Now fill the rest of the field
                            const int s = 2*size[0] - ig - 1 - ldom_g[0].first() + nghost_g;
                            const int p = 2*size[1] - jg - 1 - ldom_g[1].first() + nghost_g;
                            const int q = 2*size[2] - kg - 1 - ldom_g[2].first() + nghost_g;
                                  
                            view(s, j, k) = real(view_g(i+1,j,k));
                            view(i, p, k) = real(view_g(i,j+1,k));
                            view(i, j, q) = real(view_g(i,j,k+1));
                            view(s, j, q) = real(view_g(i+1,j,k+1));
                            view(s, p, k) = real(view_g(i+1,j+1,k));
                            view(i, p, q) = real(view_g(i,j+1,k+1));
                            view(s, p, q) = real(view_g(i+1,j+1,k+1));
                    });

=======
                    Communicate::size_type nsends;
                    pack(intersection, view_g, fd_m, nghost_g, ldom_g, nsends);

                    buffer_type buf = Ippl::Comm->getBuffer<Trhs>(IPPL_VICO_SEND + 8 + i, nsends);

                    int tag = VICO_SOLVER_TAG + 1;

                    Ippl::Comm->isend(i, tag, fd_m, *buf, requests.back(), nsends);
                    buf->resetWritePos();
>>>>>>> 7f802d8f
                }
            }

<<<<<<< HEAD

            } else if (alg_m == "VICO_2.0") {

                Vector_t l(hr_m * nr_m);
                Vector_t hs_m;
                double L_sum (0.0);                

                // compute length of the physical domain
                // compute Fourier domain spacing
                for (unsigned int i=0; i < Dim; ++i) {
                    hs_m[i] = pi * 0.5 / l[i];
                    L_sum = L_sum + l[i]*l[i];
                }
            
                // define the origin of the 2N+1 grid
                Vector_t origin = 0.0;

                // set mesh for the 2N+1 mesh
                mesh2n1_m->setMeshSpacing(hs_m);
            
                // size of truncation window
                L_sum = std::sqrt(L_sum);
                L_sum = 1.1 * L_sum;

                // initialize grn2n1_m 
                Vector<int,Dim> size = nr_m;

                // initialize grn2n1_m 
                typename Field_t::view_type view_g2n1 = grn2n1_m.getView();
	        const int nghost_g2n1 = grn2n1_m.getNghost();
	        const auto& ldom_g2n1 = layout2n1_m->getLocalNDIndex();

                using mdrange_type = Kokkos::MDRangePolicy<Kokkos::Rank<3>>;
                Kokkos::parallel_for("Initialize 2N+1 Green's function ",
                        mdrange_type({nghost_g2n1, nghost_g2n1, nghost_g2n1},
                        {view_g2n1.extent(0)-nghost_g2n1, view_g2n1.extent(1)-nghost_g2n1, view_g2n1.extent(2)-nghost_g2n1}),
                    KOKKOS_LAMBDA(const int i, const int j, const int k) {
                                  
                        // go from local indices to global
                        const int ig = i + ldom_g2n1[0].first() - nghost_g2n1;
                        const int jg = j + ldom_g2n1[1].first() - nghost_g2n1;
                        const int kg = k + ldom_g2n1[2].first() - nghost_g2n1;

                        double t = ig*hs_m[0];
                        double u = jg*hs_m[1];
                        double v = kg*hs_m[2];

                        double s = (t*t) + (u*u) + (v*v);
                        s = std::sqrt(s);

                        view_g2n1(i,j,k) = -2*(std::sin(0.5*L_sum*s)/s)*(std::sin(0.5*L_sum*s)/s);
                  
                        // if (0,0,0), assign L^2/2 (analytical limit of sinc)
                        if ((ig == 0 && jg == 0 && kg == 0)) {
                            view_g2n1(i,j,k) = -L_sum * L_sum * 0.5;
                        }

		        // scaling of the 2N+1 Green's function for the DCT - all borders are scaled by sqrt(2)
			if (ig == 0) {
			    view_g2n1(i,j,k) = view_g2n1(i,j,k) / std::sqrt(2.0);
			}
			if (jg == 0) {
			    view_g2n1(i,j,k) = view_g2n1(i,j,k) / std::sqrt(2.0);
			}
			if (kg == 0) {
			    view_g2n1(i,j,k) = view_g2n1(i,j,k) / std::sqrt(2.0);
			}
			if (ig == 2*size[0]) {
			    view_g2n1(i,j,k) = view_g2n1(i,j,k) / std::sqrt(2.0);
			}
			if (jg == 2*size[1]) {
			    view_g2n1(i,j,k) = view_g2n1(i,j,k) / std::sqrt(2.0);
			}
			if (kg == 2*size[2]) {
			    view_g2n1(i,j,k) = view_g2n1(i,j,k) / std::sqrt(2.0);
			}
	        });

                std::cout << "ScaledGreen (green, after scaling)" << std::endl;
                grn2n1_m.write();

                // start a timer
                static IpplTimings::TimerRef fft4 = IpplTimings::getTimer("FFT: Precomputation");
                IpplTimings::startTimer(fft4);

		// inverse DCT transform of 2N+1 green's function for the precomputation
		fft2n1_m->transform(-1, grn2n1_m);
                grn2n1_m = grn2n1_m * (1.0/(std::sqrt(4*size[0]) * std::sqrt(4*size[1]) * std::sqrt(4*size[2])));

                IpplTimings::stopTimer(fft4);

                // rescale the 2N+1 Green's function after the DCT by sqrt(2)
                
                Kokkos::parallel_for("Scale inversed 2N+1 Green's function",
                        mdrange_type({nghost_g2n1, nghost_g2n1, nghost_g2n1},
                        {view_g2n1.extent(0)-nghost_g2n1, view_g2n1.extent(1)-nghost_g2n1, view_g2n1.extent(2)-nghost_g2n1}),
                    KOKKOS_LAMBDA(const int i, const int j, const int k) {
                                  
                        // go from local indices to global
                        const int ig = i + ldom_g2n1[0].first() - nghost_g2n1;
                        const int jg = j + ldom_g2n1[1].first() - nghost_g2n1;
                        const int kg = k + ldom_g2n1[2].first() - nghost_g2n1;

		        // scaling of the 2N+1 Green's function for the DCT - all borders are scaled by sqrt(2)
			if (ig == 0) {
			    view_g2n1(i,j,k) = view_g2n1(i,j,k) * std::sqrt(2.0);
			}
			if (jg == 0) {
			    view_g2n1(i,j,k) = view_g2n1(i,j,k) * std::sqrt(2.0);
			}
			if (kg == 0) {
			    view_g2n1(i,j,k) = view_g2n1(i,j,k) * std::sqrt(2.0);
			}
	        });
                
                std::cout << "TDCT (inverse green, after scaling)" << std::endl;
                grn2n1_m.write();

                // Restrict transformed grn2n1_m to 2N domain after precomputation step
                
                // get the field data first
                typename Field_t::view_type view = grn_mr.getView();
                const int nghost = grn_mr.getNghost();
                const auto& ldom = layout2_m->getLocalNDIndex();

                // start a timer
                static IpplTimings::TimerRef ifftshift = IpplTimings::getTimer("Vico shift loop");
                IpplTimings::startTimer(ifftshift);

                // get number of ranks to see if need communication
                int ranks = Ippl::Comm->size();

                if (ranks > 1) {
                    communicateVico(size, view_g2n1, ldom_g2n1, nghost_g2n1, view, ldom, nghost, *layout2n1_m);
                } else {
                    // restrict the green's function to a (2N)^3 grid from the (2N+1)^3 grid
                    Kokkos::parallel_for("Restrict domain of Green's function from 2N+1 to 2N",
                            mdrange_type({nghost, nghost, nghost},
                            {view.extent(0)-nghost-size[0], view.extent(1)-nghost-size[1], view.extent(2)-nghost-size[2]}),
                        KOKKOS_LAMBDA(const int i, const int j, const int k) {

                            // go from local indices to global
                            const int ig = i + ldom[0].first() - nghost;
                            const int jg = j + ldom[1].first() - nghost;
                            const int kg = k + ldom[2].first() - nghost;
                                  
                            const int ig2 = i + ldom_g2n1[0].first() - nghost_g2n1;
                            const int jg2 = j + ldom_g2n1[1].first() - nghost_g2n1;
                            const int kg2 = k + ldom_g2n1[2].first() - nghost_g2n1;

                            if ((ig==ig2) && (jg==jg2) && (kg==kg2)) { 
                                view(i,j,k) = view_g2n1(i,j,k);
                            }
                                  
                            // Now fill the rest of the field
                            const int s = 2*size[0] - ig - 1 - ldom_g2n1[0].first() + nghost_g2n1;
                            const int p = 2*size[1] - jg - 1 - ldom_g2n1[1].first() + nghost_g2n1;
                            const int q = 2*size[2] - kg - 1 - ldom_g2n1[2].first() + nghost_g2n1;
                                  
                            view(s, j, k) = view_g2n1(i+1,j,k);
                            view(i, p, k) = view_g2n1(i,j+1,k);
                            view(i, j, q) = view_g2n1(i,j,k+1);
                            view(s, j, q) = view_g2n1(i+1,j,k+1);
                            view(s, p, k) = view_g2n1(i+1,j+1,k);
                            view(i, p, q) = view_g2n1(i,j+1,k+1);
                            view(s, p, q) = view_g2n1(i+1,j+1,k+1);
                    });
                }

                std::cout << "T (inverse green, restricted)" << std::endl;
                grn_mr.write();


            } else {
                // Hockney case
=======
            if (domain2.touches(y)) {
                auto intersection = domain2.intersect(y);
                auto ydom         = ippl::Index((2 * size[1] - intersection[1].first()),
                                                (2 * size[1] - intersection[1].last()), -1);
>>>>>>> 7f802d8f

                ippl::NDIndex<Dim> domain4;
                domain4[0] = intersection[0];
                domain4[1] = ydom;
                domain4[2] = intersection[2];

                if (ldom_g.touches(domain4)) {
                    intersection = ldom_g.intersect(domain4);

                    requests.resize(requests.size() + 1);

                    Communicate::size_type nsends;
                    pack(intersection, view_g, fd_m, nghost_g, ldom_g, nsends);

                    buffer_type buf =
                        Ippl::Comm->getBuffer<Trhs>(IPPL_VICO_SEND + 2 * 8 + i, nsends);

                    int tag = VICO_SOLVER_TAG + 2;

                    Ippl::Comm->isend(i, tag, fd_m, *buf, requests.back(), nsends);
                    buf->resetWritePos();
                }
            }

<<<<<<< HEAD
            // start a timer
            static IpplTimings::TimerRef fftg = IpplTimings::getTimer("FFT: Green");
            IpplTimings::startTimer(fftg);

            // perform the FFT of the Green's function for the convolution
	    fft_m->transform(+1, grn_mr, grntr_m);
                
            IpplTimings::stopTimer(fftg);
            
	};

        template <typename Tlhs, typename Trhs, unsigned Dim, class M, class C> 
	void
        FFTPoissonSolver<Tlhs, Trhs, Dim, M, C>::communicateVico(Vector<int,Dim> size,
        typename CxField_t::view_type view_g, const ippl::NDIndex<Dim> ldom_g,
        const int nghost_g, typename Field_t::view_type view, const ippl::NDIndex<Dim> ldom,
        const int nghost, FieldLayout_t& layout) {

            const auto& lDomains2 = layout2_m->getHostLocalDomains();
            const auto& lDomains4 = layout.getHostLocalDomains();

            std::vector<MPI_Request> requests(0);
            int myRank = Ippl::Comm->rank();
            int ranks = Ippl::Comm->size();

            // 1st step: Define 8 domains corresponding to the different quadrants
            ippl::NDIndex<Dim> none; 
            for (unsigned i = 0; i< Dim; i++) {
                none[i] = ippl::Index(size[i]);
            }
        
            ippl::NDIndex<Dim> x;
            x[0] = ippl::Index(size[0], 2*size[0]-1);
            x[1] = ippl::Index(size[1]);
            x[2] = ippl::Index(size[2]); 
        
            ippl::NDIndex<Dim> y;
            y[0] = ippl::Index(size[0]);
            y[1] = ippl::Index(size[1], 2*size[1]-1);
            y[2] = ippl::Index(size[2]); 
        
            ippl::NDIndex<Dim> z;
            z[0] = ippl::Index(size[0]);
            z[1] = ippl::Index(size[1]);
            z[2] = ippl::Index(size[2], 2*size[2]-1); 
        
            ippl::NDIndex<Dim> xy;
            xy[0] = ippl::Index(size[0], 2*size[0]-1);
            xy[1] = ippl::Index(size[1], 2*size[1]-1);
            xy[2] = ippl::Index(size[2]); 
        
            ippl::NDIndex<Dim> xz;
            xz[0] = ippl::Index(size[0], 2*size[0]-1);
            xz[1] = ippl::Index(size[1]);
            xz[2] = ippl::Index(size[2], 2*size[2]-1); 
        
            ippl::NDIndex<Dim> yz;
            yz[0] = ippl::Index(size[0]);
            yz[1] = ippl::Index(size[1], 2*size[1]-1);
            yz[2] = ippl::Index(size[2], 2*size[2]-1); 
        
            ippl::NDIndex<Dim> xyz;
            for (unsigned i = 0; i< Dim; i++) {
                xyz[i] = ippl::Index(size[i], 2*size[i]-1);
            }

            // 2nd step: send
            for (int i = 0; i < ranks; ++i) {
                auto domain2 = lDomains2[i];
            
                if (domain2.touches(none)) {
                    auto intersection = domain2.intersect(none);
                
                    if (ldom_g.touches(intersection)) {
                        intersection = intersection.intersect(ldom_g);
                        requests.resize(requests.size() + 1);
    
                        Communicate::size_type nsends;
                        pack(intersection, view_g, fd_m, nghost_g, ldom_g, nsends);
    
                        buffer_type buf = Ippl::Comm->getBuffer<double>(IPPL_VICO_SEND+i, nsends);
    
                        int tag = VICO_SOLVER_TAG;
    
                        Ippl::Comm->isend(i, tag, fd_m, *buf, requests.back(), nsends);
                        buf->resetWritePos();
                    }
                }
                        
                if (domain2.touches(x)) {
                    auto intersection = domain2.intersect(x);
                    auto xdom = ippl::Index((2*size[0] - intersection[0].first()),
                                            (2*size[0]- intersection[0].last()), -1);
    
                    ippl::NDIndex<Dim> domain4;
                    domain4[0] = xdom;
                    domain4[1] = intersection[1];
                    domain4[2] = intersection[2];
                
                    if (ldom_g.touches(domain4)) {
                        intersection = ldom_g.intersect(domain4);
    
                        requests.resize(requests.size() + 1);
    
                        Communicate::size_type nsends;
                        pack(intersection, view_g, fd_m, nghost_g, ldom_g, nsends);
    
                        buffer_type buf = Ippl::Comm->getBuffer<double>(IPPL_VICO_SEND+8+i, nsends);
    
                        int tag = VICO_SOLVER_TAG + 1;
    
                        Ippl::Comm->isend(i, tag, fd_m, *buf, requests.back(), nsends);
                        buf->resetWritePos();
                    } 
                }
    
                if (domain2.touches(y)) {
                    auto intersection = domain2.intersect(y);
                    auto ydom = ippl::Index((2*size[1] - intersection[1].first()),
                                (2*size[1]- intersection[1].last()), -1);
    
                    ippl::NDIndex<Dim> domain4;
                    domain4[0] = intersection[0];
                    domain4[1] = ydom;
                    domain4[2] = intersection[2];
                
                    if (ldom_g.touches(domain4)) {
                        intersection = ldom_g.intersect(domain4);
                    
                        requests.resize(requests.size() + 1);
    
                        Communicate::size_type nsends;
                        pack(intersection, view_g, fd_m, nghost_g, ldom_g, nsends);
    
                        buffer_type buf = Ippl::Comm->getBuffer<double>(IPPL_VICO_SEND+2*8+i, nsends);
    
                        int tag = VICO_SOLVER_TAG + 2;
    
                        Ippl::Comm->isend(i, tag, fd_m, *buf, requests.back(), nsends);
                        buf->resetWritePos();
                    }
                }
    
                if (domain2.touches(z)) {
                    auto intersection = domain2.intersect(z);
                    auto zdom = ippl::Index((2*size[2] - intersection[2].first()),
                                (2*size[2]- intersection[2].last()), -1);
    
                    ippl::NDIndex<Dim> domain4;
                    domain4[0] = intersection[0];
                    domain4[1] = intersection[1];
                    domain4[2] = zdom;
                
                    if (ldom_g.touches(domain4)) {
                        intersection = ldom_g.intersect(domain4);
                    
                        requests.resize(requests.size() + 1);
    
                        Communicate::size_type nsends;
                        pack(intersection, view_g, fd_m, nghost_g, ldom_g, nsends);
    
                        buffer_type buf = Ippl::Comm->getBuffer<double>(IPPL_VICO_SEND+3*8+i, nsends);
    
                        int tag = VICO_SOLVER_TAG + 3;
    
                        Ippl::Comm->isend(i, tag, fd_m, *buf, requests.back(), nsends);
                        buf->resetWritePos();
                    }
                }
    
                if (domain2.touches(xy)) {
                    auto intersection = domain2.intersect(xy);
                    auto xdom = ippl::Index((2*size[0] - intersection[0].first()),
                                (2*size[0]- intersection[0].last()), -1);
                    auto ydom = ippl::Index((2*size[1] - intersection[1].first()),
                                (2*size[1]- intersection[1].last()), -1);
    
                    ippl::NDIndex<Dim> domain4;
                    domain4[0] = xdom;
                    domain4[1] = ydom;
                    domain4[2] = intersection[2];
                
                    if (ldom_g.touches(domain4)) {
                        intersection = ldom_g.intersect(domain4);
                    
                        requests.resize(requests.size() + 1);
    
                        Communicate::size_type nsends;
                        pack(intersection, view_g, fd_m, nghost_g, ldom_g, nsends);
    
                        buffer_type buf = Ippl::Comm->getBuffer<double>(IPPL_VICO_SEND+4*8+i, nsends);
    
                        int tag = VICO_SOLVER_TAG + 4;
    
                        Ippl::Comm->isend(i, tag, fd_m, *buf, requests.back(), nsends);
                        buf->resetWritePos();
                    }
                }
                           
                if (domain2.touches(yz)) {
                    auto intersection = domain2.intersect(yz);
                    auto ydom = ippl::Index((2*size[1] - intersection[1].first()),
                                (2*size[1]- intersection[1].last()), -1);
                    auto zdom = ippl::Index((2*size[2] - intersection[2].first()),
                                (2*size[2]- intersection[2].last()), -1);
    
                    ippl::NDIndex<Dim> domain4;
                    domain4[0] = intersection[0];
                    domain4[1] = ydom;
                    domain4[2] = zdom;
                
                    if (ldom_g.touches(domain4)) {
                        intersection = ldom_g.intersect(domain4);
                    
                        requests.resize(requests.size() + 1);
    
                        Communicate::size_type nsends;
                        pack(intersection, view_g, fd_m, nghost_g, ldom_g, nsends);
    
                        buffer_type buf = Ippl::Comm->getBuffer<double>(IPPL_VICO_SEND+5*8+i, nsends);
    
                        int tag = VICO_SOLVER_TAG + 5;
    
                        Ippl::Comm->isend(i, tag, fd_m, *buf, requests.back(), nsends);
                        buf->resetWritePos();
                    }
                }
    
                if (domain2.touches(xz)) {
                    auto intersection = domain2.intersect(xz);
                    auto xdom = ippl::Index((2*size[0] - intersection[0].first()),
                                            (2*size[0]- intersection[0].last()), -1);
                    auto zdom = ippl::Index((2*size[2] - intersection[2].first()),
                                            (2*size[2]- intersection[2].last()), -1);
    
                    ippl::NDIndex<Dim> domain4;
                    domain4[0] = xdom;
                    domain4[1] = intersection[1];
                    domain4[2] = zdom;
                
                    if (ldom_g.touches(domain4)) {
                        intersection = ldom_g.intersect(domain4);
                    
                        requests.resize(requests.size() + 1);
    
                        Communicate::size_type nsends;
                        pack(intersection, view_g, fd_m, nghost_g, ldom_g, nsends);
    
                        buffer_type buf = Ippl::Comm->getBuffer<double>(IPPL_VICO_SEND+6*8+i, nsends);
    
                        int tag = VICO_SOLVER_TAG + 6;
    
                        Ippl::Comm->isend(i, tag, fd_m, *buf, requests.back(), nsends);
                        buf->resetWritePos();
                    }
                }
    
                if (domain2.touches(xyz)) {
                    auto intersection = domain2.intersect(xyz);
                    auto xdom = ippl::Index((2*size[0] - intersection[0].first()),
                                           (2*size[0]- intersection[0].last()), -1);
                    auto ydom = ippl::Index((2*size[1] - intersection[1].first()),
                                            (2*size[1]- intersection[1].last()), -1);
                    auto zdom = ippl::Index((2*size[2] - intersection[2].first()),
                                            (2*size[2]- intersection[2].last()), -1);
    
                    ippl::NDIndex<Dim> domain4;
                    domain4[0] = xdom;
                    domain4[1] = ydom;
                    domain4[2] = zdom;
               
                    if (ldom_g.touches(domain4)) {
                        intersection = ldom_g.intersect(domain4);
                    
                        requests.resize(requests.size() + 1);
    
                        Communicate::size_type nsends;
                        pack(intersection, view_g, fd_m, nghost_g, ldom_g, nsends);
    
                        buffer_type buf = Ippl::Comm->getBuffer<double>(IPPL_VICO_SEND+7*8+i, nsends);
    
                        int tag = VICO_SOLVER_TAG + 7;
    
                        Ippl::Comm->isend(i, tag, fd_m, *buf, requests.back(), nsends);
                        buf->resetWritePos();
                    }
                }
            }
    
            // 3rd step: receive
            for (int i = 0; i < ranks; ++i) {
            
                if (ldom.touches(none)) {
                    auto intersection = ldom.intersect(none);
                
                    if (lDomains4[i].touches(intersection)) {
                        intersection = intersection.intersect(lDomains4[i]);
    
                        Communicate::size_type nrecvs;
                        nrecvs = intersection.size();
    
                        buffer_type buf = Ippl::Comm->getBuffer<double>(IPPL_VICO_RECV+myRank, nrecvs);
    
                        int tag = VICO_SOLVER_TAG;
    
                        Ippl::Comm->recv(i, tag, fd_m, *buf, nrecvs * sizeof(double), nrecvs);
                        buf->resetReadPos();
    
                        unpack(intersection, view, fd_m, nghost, ldom);
                    }
                }
                        
                if (ldom.touches(x)) {
                    auto intersection = ldom.intersect(x);
    
                    auto xdom = ippl::Index((2*size[0] - intersection[0].first()),
                                            (2*size[0]- intersection[0].last()), -1);
    
                    ippl::NDIndex<Dim> domain4;
                    domain4[0] = xdom;
                    domain4[1] = intersection[1];
                    domain4[2] = intersection[2];
                
                    if (lDomains4[i].touches(domain4)) {
                        domain4 = lDomains4[i].intersect(domain4);
                        domain4[0] = ippl::Index(2*size[0]-domain4[0].first(),
                                                 2*size[0]-domain4[0].last(), -1);
    
                        intersection = intersection.intersect(domain4);
    
                        Communicate::size_type nrecvs;
                        nrecvs = intersection.size();
    
                        buffer_type buf = Ippl::Comm->getBuffer<double>(IPPL_VICO_RECV+8+myRank, nrecvs);
    
                        int tag = VICO_SOLVER_TAG + 1;
    
                        Ippl::Comm->recv(i, tag, fd_m, *buf, nrecvs * sizeof(double), nrecvs);
                        buf->resetReadPos();
    
                        unpack(intersection, view, fd_m, nghost, ldom, true, false, false);
                    }
                }
    
                if (ldom.touches(y)) {
                    auto intersection = ldom.intersect(y);
    
                    auto ydom = ippl::Index((2*size[1] - intersection[1].first()),
                                            (2*size[1]- intersection[1].last()), -1);
    
                    ippl::NDIndex<Dim> domain4;
                    domain4[0] = intersection[0];
                    domain4[1] = ydom;
                    domain4[2] = intersection[2];
                
                    if (lDomains4[i].touches(domain4)) {
                        domain4 = lDomains4[i].intersect(domain4);
                        domain4[1] = ippl::Index(2*size[1]-domain4[1].first(),
                                                 2*size[1]-domain4[1].last(), -1);
    
                        intersection = intersection.intersect(domain4);
    
                        Communicate::size_type nrecvs;
                        nrecvs = intersection.size();
    
                        buffer_type buf = Ippl::Comm->getBuffer<double>(IPPL_VICO_RECV+8*2+myRank, nrecvs);
    
                        int tag = VICO_SOLVER_TAG + 2;
    
                        Ippl::Comm->recv(i, tag, fd_m, *buf, nrecvs * sizeof(double), nrecvs);
                        buf->resetReadPos();
    
                        unpack(intersection, view, fd_m, nghost, ldom, false, true, false);
                    }
                }
    
                if (ldom.touches(z)) {
                    auto intersection = ldom.intersect(z);
    
                    auto zdom = ippl::Index((2*size[2] - intersection[2].first()),
                                            (2*size[2]- intersection[2].last()), -1);
    
                    ippl::NDIndex<Dim> domain4;
                    domain4[0] = intersection[0];
                    domain4[1] = intersection[1];
                    domain4[2] = zdom;
                
                    if (lDomains4[i].touches(domain4)) {
                        domain4 = lDomains4[i].intersect(domain4);
                        domain4[2] = ippl::Index(2*size[2]-domain4[2].first(),
                                                 2*size[2]-domain4[2].last(), -1);
    
                        intersection = intersection.intersect(domain4);
    
                        Communicate::size_type nrecvs;
                        nrecvs = intersection.size();
    
                        buffer_type buf = Ippl::Comm->getBuffer<double>(IPPL_VICO_RECV+8*3+myRank, nrecvs);
    
                        int tag = VICO_SOLVER_TAG + 3;
    
                        Ippl::Comm->recv(i, tag, fd_m, *buf, nrecvs * sizeof(double), nrecvs);
                        buf->resetReadPos();
    
                        unpack(intersection, view, fd_m, nghost, ldom, false, false, true);
                    }
                }
    
                if (ldom.touches(xy)) {
                    auto intersection = ldom.intersect(xy);
    
                    auto xdom = ippl::Index((2*size[0] - intersection[0].first()),
                                            (2*size[0]- intersection[0].last()), -1);
                    auto ydom = ippl::Index((2*size[1] - intersection[1].first()),
                                            (2*size[1]- intersection[1].last()), -1);
    
                    ippl::NDIndex<Dim> domain4;
                    domain4[0] = xdom;
                    domain4[1] = ydom;
                    domain4[2] = intersection[2];
                
                    if (lDomains4[i].touches(domain4)) {
                        domain4 = lDomains4[i].intersect(domain4);
                        domain4[0] = ippl::Index(2*size[0]-domain4[0].first(),
                                                 2*size[0]-domain4[0].last(), -1);
                        domain4[1] = ippl::Index(2*size[1]-domain4[1].first(),
                                                 2*size[1]-domain4[1].last(), -1);
    
                        intersection = intersection.intersect(domain4);
    
                        Communicate::size_type nrecvs;
                        nrecvs = intersection.size();
    
                        buffer_type buf = Ippl::Comm->getBuffer<double>(IPPL_VICO_RECV+8*4+myRank, nrecvs);
    
                        int tag = VICO_SOLVER_TAG + 4;
    
                        Ippl::Comm->recv(i, tag, fd_m, *buf, nrecvs * sizeof(double), nrecvs);
                        buf->resetReadPos();
    
                        unpack(intersection, view, fd_m, nghost, ldom, true, true, false);
                    }
                }
    
                if (ldom.touches(yz)) {
                    auto intersection = ldom.intersect(yz);
    
                    auto ydom = ippl::Index((2*size[1] - intersection[1].first()),
                                            (2*size[1]- intersection[1].last()), -1);
                    auto zdom = ippl::Index((2*size[2] - intersection[2].first()),
                                            (2*size[2]- intersection[2].last()), -1);
    
                    ippl::NDIndex<Dim> domain4;
                    domain4[0] = intersection[0];
                    domain4[1] = ydom;
                    domain4[2] = zdom;
                
                    if (lDomains4[i].touches(domain4)) {
                        domain4 = lDomains4[i].intersect(domain4);
                        domain4[1] = ippl::Index(2*size[1]-domain4[1].first(),
                                                 2*size[1]-domain4[1].last(), -1);
                        domain4[2] = ippl::Index(2*size[2]-domain4[2].first(),
                                                 2*size[2]-domain4[2].last(), -1);
    
                        intersection = intersection.intersect(domain4);
    
                        Communicate::size_type nrecvs;
                        nrecvs = intersection.size();
    
                        buffer_type buf = Ippl::Comm->getBuffer<double>(IPPL_VICO_RECV+8*5+myRank, nrecvs);
    
                        int tag = VICO_SOLVER_TAG + 5;
    
                        Ippl::Comm->recv(i, tag, fd_m, *buf, nrecvs * sizeof(double), nrecvs);
                        buf->resetReadPos();
    
                        unpack(intersection, view, fd_m, nghost, ldom, false, true, true);
                    }
                }
    
                if (ldom.touches(xz)) {
                    auto intersection = ldom.intersect(xz);
    
                    auto xdom = ippl::Index((2*size[0] - intersection[0].first()),
                                            (2*size[0]- intersection[0].last()), -1);
                    auto zdom = ippl::Index((2*size[2] - intersection[2].first()),
                                            (2*size[2]- intersection[2].last()), -1);
    
                    ippl::NDIndex<Dim> domain4;
                    domain4[0] = xdom;
                    domain4[1] = intersection[1];
                    domain4[2] = zdom;
                
                    if (lDomains4[i].touches(domain4)) {
                        domain4 = lDomains4[i].intersect(domain4);
                        domain4[0] = ippl::Index(2*size[0]-domain4[0].first(),
                                                 2*size[0]-domain4[0].last(), -1);
                        domain4[2] = ippl::Index(2*size[2]-domain4[2].first(),
                                                 2*size[2]-domain4[2].last(), -1);
    
                        intersection = intersection.intersect(domain4);
    
                        Communicate::size_type nrecvs;
                        nrecvs = intersection.size();
    
                        buffer_type buf = Ippl::Comm->getBuffer<double>(IPPL_VICO_RECV+8*6+myRank, nrecvs);
    
                        int tag = VICO_SOLVER_TAG + 6;
    
                        Ippl::Comm->recv(i, tag, fd_m, *buf, nrecvs * sizeof(double), nrecvs);
                        buf->resetReadPos();
    
                        unpack(intersection, view, fd_m, nghost, ldom, true, false, true);
                    }
                }
    
                if (ldom.touches(xyz)) {
                    auto intersection = ldom.intersect(xyz);
    
                    auto xdom = ippl::Index((2*size[0] - intersection[0].first()),
                                            (2*size[0]- intersection[0].last()), -1);
                    auto ydom = ippl::Index((2*size[1] - intersection[1].first()),
                                           (2*size[1]- intersection[1].last()), -1);
                    auto zdom = ippl::Index((2*size[2] - intersection[2].first()),
                                            (2*size[2]- intersection[2].last()), -1);
    
                    ippl::NDIndex<Dim> domain4;
                    domain4[0] = xdom;
                    domain4[1] = ydom;
                    domain4[2] = zdom;
                
                    if (lDomains4[i].touches(domain4)) {
                        domain4 = lDomains4[i].intersect(domain4);
                        domain4[0] = ippl::Index(2*size[0]-domain4[0].first(),
                                                 2*size[0]-domain4[0].last(), -1);
                        domain4[1] = ippl::Index(2*size[1]-domain4[1].first(),
                                                 2*size[1]-domain4[1].last(), -1);
                        domain4[2] = ippl::Index(2*size[2]-domain4[2].first(),
                                                 2*size[2]-domain4[2].last(), -1);
    
                        intersection = intersection.intersect(domain4);
    
                        Communicate::size_type nrecvs;
                        nrecvs = intersection.size();
    
                        buffer_type buf = Ippl::Comm->getBuffer<double>(IPPL_VICO_RECV+8*7+myRank, nrecvs);
    
                        int tag = VICO_SOLVER_TAG + 7;
    
                        Ippl::Comm->recv(i, tag, fd_m, *buf, nrecvs * sizeof(double), nrecvs);
                        buf->resetReadPos();
    
                        unpack(intersection, view, fd_m, nghost, ldom, true, true, true);
                    }
                }
            }
    
            // Wait for all messages to be received
            if (requests.size() > 0) {
                MPI_Waitall(requests.size(), requests.data(), MPI_STATUSES_IGNORE);
            }
            Ippl::Comm->barrier();
        };

        template <typename Tlhs, typename Trhs, unsigned Dim, class M, class C> 
	void
        FFTPoissonSolver<Tlhs, Trhs, Dim, M, C>::communicateVico(Vector<int,Dim> size,
        typename Field_t::view_type view_g, const ippl::NDIndex<Dim> ldom_g,
        const int nghost_g, typename Field_t::view_type view, const ippl::NDIndex<Dim> ldom,
        const int nghost, FieldLayout_t& layout) {

            const auto& lDomains2 = layout2_m->getHostLocalDomains();
            const auto& lDomains4 = layout.getHostLocalDomains();
=======
            if (domain2.touches(z)) {
                auto intersection = domain2.intersect(z);
                auto zdom         = ippl::Index((2 * size[2] - intersection[2].first()),
                                                (2 * size[2] - intersection[2].last()), -1);

                ippl::NDIndex<Dim> domain4;
                domain4[0] = intersection[0];
                domain4[1] = intersection[1];
                domain4[2] = zdom;
>>>>>>> 7f802d8f

                if (ldom_g.touches(domain4)) {
                    intersection = ldom_g.intersect(domain4);

                    requests.resize(requests.size() + 1);

                    Communicate::size_type nsends;
                    pack(intersection, view_g, fd_m, nghost_g, ldom_g, nsends);

                    buffer_type buf =
                        Ippl::Comm->getBuffer<Trhs>(IPPL_VICO_SEND + 3 * 8 + i, nsends);

                    int tag = VICO_SOLVER_TAG + 3;

                    Ippl::Comm->isend(i, tag, fd_m, *buf, requests.back(), nsends);
                    buf->resetWritePos();
                }
            }

            if (domain2.touches(xy)) {
                auto intersection = domain2.intersect(xy);
                auto xdom         = ippl::Index((2 * size[0] - intersection[0].first()),
                                                (2 * size[0] - intersection[0].last()), -1);
                auto ydom         = ippl::Index((2 * size[1] - intersection[1].first()),
                                                (2 * size[1] - intersection[1].last()), -1);

                ippl::NDIndex<Dim> domain4;
                domain4[0] = xdom;
                domain4[1] = ydom;
                domain4[2] = intersection[2];

                if (ldom_g.touches(domain4)) {
                    intersection = ldom_g.intersect(domain4);

                    requests.resize(requests.size() + 1);

                    Communicate::size_type nsends;
                    pack(intersection, view_g, fd_m, nghost_g, ldom_g, nsends);

                    buffer_type buf =
                        Ippl::Comm->getBuffer<Trhs>(IPPL_VICO_SEND + 4 * 8 + i, nsends);

                    int tag = VICO_SOLVER_TAG + 4;

                    Ippl::Comm->isend(i, tag, fd_m, *buf, requests.back(), nsends);
                    buf->resetWritePos();
                }
            }

            if (domain2.touches(yz)) {
                auto intersection = domain2.intersect(yz);
                auto ydom         = ippl::Index((2 * size[1] - intersection[1].first()),
                                                (2 * size[1] - intersection[1].last()), -1);
                auto zdom         = ippl::Index((2 * size[2] - intersection[2].first()),
                                                (2 * size[2] - intersection[2].last()), -1);

                ippl::NDIndex<Dim> domain4;
                domain4[0] = intersection[0];
                domain4[1] = ydom;
                domain4[2] = zdom;

                if (ldom_g.touches(domain4)) {
                    intersection = ldom_g.intersect(domain4);

                    requests.resize(requests.size() + 1);

                    Communicate::size_type nsends;
                    pack(intersection, view_g, fd_m, nghost_g, ldom_g, nsends);

                    buffer_type buf =
                        Ippl::Comm->getBuffer<Trhs>(IPPL_VICO_SEND + 5 * 8 + i, nsends);

                    int tag = VICO_SOLVER_TAG + 5;

                    Ippl::Comm->isend(i, tag, fd_m, *buf, requests.back(), nsends);
                    buf->resetWritePos();
                }
            }

            if (domain2.touches(xz)) {
                auto intersection = domain2.intersect(xz);
                auto xdom         = ippl::Index((2 * size[0] - intersection[0].first()),
                                                (2 * size[0] - intersection[0].last()), -1);
                auto zdom         = ippl::Index((2 * size[2] - intersection[2].first()),
                                                (2 * size[2] - intersection[2].last()), -1);

                ippl::NDIndex<Dim> domain4;
                domain4[0] = xdom;
                domain4[1] = intersection[1];
                domain4[2] = zdom;

                if (ldom_g.touches(domain4)) {
                    intersection = ldom_g.intersect(domain4);

                    requests.resize(requests.size() + 1);

                    Communicate::size_type nsends;
                    pack(intersection, view_g, fd_m, nghost_g, ldom_g, nsends);

                    buffer_type buf =
                        Ippl::Comm->getBuffer<Trhs>(IPPL_VICO_SEND + 6 * 8 + i, nsends);

                    int tag = VICO_SOLVER_TAG + 6;

                    Ippl::Comm->isend(i, tag, fd_m, *buf, requests.back(), nsends);
                    buf->resetWritePos();
                }
            }

            if (domain2.touches(xyz)) {
                auto intersection = domain2.intersect(xyz);
                auto xdom         = ippl::Index((2 * size[0] - intersection[0].first()),
                                                (2 * size[0] - intersection[0].last()), -1);
                auto ydom         = ippl::Index((2 * size[1] - intersection[1].first()),
                                                (2 * size[1] - intersection[1].last()), -1);
                auto zdom         = ippl::Index((2 * size[2] - intersection[2].first()),
                                                (2 * size[2] - intersection[2].last()), -1);

                ippl::NDIndex<Dim> domain4;
                domain4[0] = xdom;
                domain4[1] = ydom;
                domain4[2] = zdom;

                if (ldom_g.touches(domain4)) {
                    intersection = ldom_g.intersect(domain4);

                    requests.resize(requests.size() + 1);

                    Communicate::size_type nsends;
                    pack(intersection, view_g, fd_m, nghost_g, ldom_g, nsends);

                    buffer_type buf =
                        Ippl::Comm->getBuffer<Trhs>(IPPL_VICO_SEND + 7 * 8 + i, nsends);

                    int tag = VICO_SOLVER_TAG + 7;

                    Ippl::Comm->isend(i, tag, fd_m, *buf, requests.back(), nsends);
                    buf->resetWritePos();
                }
            }
        }

        // 3rd step: receive
        for (int i = 0; i < ranks; ++i) {
            if (ldom.touches(none)) {
                auto intersection = ldom.intersect(none);

                if (lDomains4[i].touches(intersection)) {
                    intersection = intersection.intersect(lDomains4[i]);

                    Communicate::size_type nrecvs;
                    nrecvs = intersection.size();

                    buffer_type buf = Ippl::Comm->getBuffer<Trhs>(IPPL_VICO_RECV + myRank, nrecvs);

                    int tag = VICO_SOLVER_TAG;

                    Ippl::Comm->recv(i, tag, fd_m, *buf, nrecvs * sizeof(Trhs), nrecvs);
                    buf->resetReadPos();

                    unpack(intersection, view, fd_m, nghost, ldom);
                }
            }

            if (ldom.touches(x)) {
                auto intersection = ldom.intersect(x);

                auto xdom = ippl::Index((2 * size[0] - intersection[0].first()),
                                        (2 * size[0] - intersection[0].last()), -1);

                ippl::NDIndex<Dim> domain4;
                domain4[0] = xdom;
                domain4[1] = intersection[1];
                domain4[2] = intersection[2];

                if (lDomains4[i].touches(domain4)) {
                    domain4    = lDomains4[i].intersect(domain4);
                    domain4[0] = ippl::Index(2 * size[0] - domain4[0].first(),
                                             2 * size[0] - domain4[0].last(), -1);

                    intersection = intersection.intersect(domain4);

                    Communicate::size_type nrecvs;
                    nrecvs = intersection.size();

                    buffer_type buf =
                        Ippl::Comm->getBuffer<Trhs>(IPPL_VICO_RECV + 8 + myRank, nrecvs);

                    int tag = VICO_SOLVER_TAG + 1;

                    Ippl::Comm->recv(i, tag, fd_m, *buf, nrecvs * sizeof(Trhs), nrecvs);
                    buf->resetReadPos();

                    unpack(intersection, view, fd_m, nghost, ldom, true, false, false);
                }
            }

            if (ldom.touches(y)) {
                auto intersection = ldom.intersect(y);

                auto ydom = ippl::Index((2 * size[1] - intersection[1].first()),
                                        (2 * size[1] - intersection[1].last()), -1);

                ippl::NDIndex<Dim> domain4;
                domain4[0] = intersection[0];
                domain4[1] = ydom;
                domain4[2] = intersection[2];

                if (lDomains4[i].touches(domain4)) {
                    domain4    = lDomains4[i].intersect(domain4);
                    domain4[1] = ippl::Index(2 * size[1] - domain4[1].first(),
                                             2 * size[1] - domain4[1].last(), -1);

                    intersection = intersection.intersect(domain4);

                    Communicate::size_type nrecvs;
                    nrecvs = intersection.size();

                    buffer_type buf =
                        Ippl::Comm->getBuffer<Trhs>(IPPL_VICO_RECV + 8 * 2 + myRank, nrecvs);

                    int tag = VICO_SOLVER_TAG + 2;

                    Ippl::Comm->recv(i, tag, fd_m, *buf, nrecvs * sizeof(Trhs), nrecvs);
                    buf->resetReadPos();

                    unpack(intersection, view, fd_m, nghost, ldom, false, true, false);
                }
            }

            if (ldom.touches(z)) {
                auto intersection = ldom.intersect(z);

                auto zdom = ippl::Index((2 * size[2] - intersection[2].first()),
                                        (2 * size[2] - intersection[2].last()), -1);

                ippl::NDIndex<Dim> domain4;
                domain4[0] = intersection[0];
                domain4[1] = intersection[1];
                domain4[2] = zdom;

                if (lDomains4[i].touches(domain4)) {
                    domain4    = lDomains4[i].intersect(domain4);
                    domain4[2] = ippl::Index(2 * size[2] - domain4[2].first(),
                                             2 * size[2] - domain4[2].last(), -1);

                    intersection = intersection.intersect(domain4);

                    Communicate::size_type nrecvs;
                    nrecvs = intersection.size();

                    buffer_type buf =
                        Ippl::Comm->getBuffer<Trhs>(IPPL_VICO_RECV + 8 * 3 + myRank, nrecvs);

                    int tag = VICO_SOLVER_TAG + 3;

                    Ippl::Comm->recv(i, tag, fd_m, *buf, nrecvs * sizeof(Trhs), nrecvs);
                    buf->resetReadPos();

                    unpack(intersection, view, fd_m, nghost, ldom, false, false, true);
                }
            }

            if (ldom.touches(xy)) {
                auto intersection = ldom.intersect(xy);

                auto xdom = ippl::Index((2 * size[0] - intersection[0].first()),
                                        (2 * size[0] - intersection[0].last()), -1);
                auto ydom = ippl::Index((2 * size[1] - intersection[1].first()),
                                        (2 * size[1] - intersection[1].last()), -1);

                ippl::NDIndex<Dim> domain4;
                domain4[0] = xdom;
                domain4[1] = ydom;
                domain4[2] = intersection[2];

                if (lDomains4[i].touches(domain4)) {
                    domain4    = lDomains4[i].intersect(domain4);
                    domain4[0] = ippl::Index(2 * size[0] - domain4[0].first(),
                                             2 * size[0] - domain4[0].last(), -1);
                    domain4[1] = ippl::Index(2 * size[1] - domain4[1].first(),
                                             2 * size[1] - domain4[1].last(), -1);

                    intersection = intersection.intersect(domain4);

                    Communicate::size_type nrecvs;
                    nrecvs = intersection.size();

                    buffer_type buf =
                        Ippl::Comm->getBuffer<Trhs>(IPPL_VICO_RECV + 8 * 4 + myRank, nrecvs);

                    int tag = VICO_SOLVER_TAG + 4;

                    Ippl::Comm->recv(i, tag, fd_m, *buf, nrecvs * sizeof(Trhs), nrecvs);
                    buf->resetReadPos();

                    unpack(intersection, view, fd_m, nghost, ldom, true, true, false);
                }
            }

            if (ldom.touches(yz)) {
                auto intersection = ldom.intersect(yz);

                auto ydom = ippl::Index((2 * size[1] - intersection[1].first()),
                                        (2 * size[1] - intersection[1].last()), -1);
                auto zdom = ippl::Index((2 * size[2] - intersection[2].first()),
                                        (2 * size[2] - intersection[2].last()), -1);

                ippl::NDIndex<Dim> domain4;
                domain4[0] = intersection[0];
                domain4[1] = ydom;
                domain4[2] = zdom;

                if (lDomains4[i].touches(domain4)) {
                    domain4    = lDomains4[i].intersect(domain4);
                    domain4[1] = ippl::Index(2 * size[1] - domain4[1].first(),
                                             2 * size[1] - domain4[1].last(), -1);
                    domain4[2] = ippl::Index(2 * size[2] - domain4[2].first(),
                                             2 * size[2] - domain4[2].last(), -1);

                    intersection = intersection.intersect(domain4);

                    Communicate::size_type nrecvs;
                    nrecvs = intersection.size();

                    buffer_type buf =
                        Ippl::Comm->getBuffer<Trhs>(IPPL_VICO_RECV + 8 * 5 + myRank, nrecvs);

                    int tag = VICO_SOLVER_TAG + 5;

                    Ippl::Comm->recv(i, tag, fd_m, *buf, nrecvs * sizeof(Trhs), nrecvs);
                    buf->resetReadPos();

                    unpack(intersection, view, fd_m, nghost, ldom, false, true, true);
                }
            }

            if (ldom.touches(xz)) {
                auto intersection = ldom.intersect(xz);

                auto xdom = ippl::Index((2 * size[0] - intersection[0].first()),
                                        (2 * size[0] - intersection[0].last()), -1);
                auto zdom = ippl::Index((2 * size[2] - intersection[2].first()),
                                        (2 * size[2] - intersection[2].last()), -1);

                ippl::NDIndex<Dim> domain4;
                domain4[0] = xdom;
                domain4[1] = intersection[1];
                domain4[2] = zdom;

                if (lDomains4[i].touches(domain4)) {
                    domain4    = lDomains4[i].intersect(domain4);
                    domain4[0] = ippl::Index(2 * size[0] - domain4[0].first(),
                                             2 * size[0] - domain4[0].last(), -1);
                    domain4[2] = ippl::Index(2 * size[2] - domain4[2].first(),
                                             2 * size[2] - domain4[2].last(), -1);

                    intersection = intersection.intersect(domain4);

                    Communicate::size_type nrecvs;
                    nrecvs = intersection.size();

                    buffer_type buf =
                        Ippl::Comm->getBuffer<Trhs>(IPPL_VICO_RECV + 8 * 6 + myRank, nrecvs);

                    int tag = VICO_SOLVER_TAG + 6;

                    Ippl::Comm->recv(i, tag, fd_m, *buf, nrecvs * sizeof(Trhs), nrecvs);
                    buf->resetReadPos();

                    unpack(intersection, view, fd_m, nghost, ldom, true, false, true);
                }
            }

            if (ldom.touches(xyz)) {
                auto intersection = ldom.intersect(xyz);

                auto xdom = ippl::Index((2 * size[0] - intersection[0].first()),
                                        (2 * size[0] - intersection[0].last()), -1);
                auto ydom = ippl::Index((2 * size[1] - intersection[1].first()),
                                        (2 * size[1] - intersection[1].last()), -1);
                auto zdom = ippl::Index((2 * size[2] - intersection[2].first()),
                                        (2 * size[2] - intersection[2].last()), -1);

                ippl::NDIndex<Dim> domain4;
                domain4[0] = xdom;
                domain4[1] = ydom;
                domain4[2] = zdom;

                if (lDomains4[i].touches(domain4)) {
                    domain4    = lDomains4[i].intersect(domain4);
                    domain4[0] = ippl::Index(2 * size[0] - domain4[0].first(),
                                             2 * size[0] - domain4[0].last(), -1);
                    domain4[1] = ippl::Index(2 * size[1] - domain4[1].first(),
                                             2 * size[1] - domain4[1].last(), -1);
                    domain4[2] = ippl::Index(2 * size[2] - domain4[2].first(),
                                             2 * size[2] - domain4[2].last(), -1);

                    intersection = intersection.intersect(domain4);

                    Communicate::size_type nrecvs;
                    nrecvs = intersection.size();

                    buffer_type buf =
                        Ippl::Comm->getBuffer<Trhs>(IPPL_VICO_RECV + 8 * 7 + myRank, nrecvs);

                    int tag = VICO_SOLVER_TAG + 7;

                    Ippl::Comm->recv(i, tag, fd_m, *buf, nrecvs * sizeof(Trhs), nrecvs);
                    buf->resetReadPos();

                    unpack(intersection, view, fd_m, nghost, ldom, true, true, true);
                }
            }
        }

        if (requests.size() > 0) {
            MPI_Waitall(requests.size(), requests.data(), MPI_STATUSES_IGNORE);
        }
        Ippl::Comm->barrier();
    };
}  // namespace ippl<|MERGE_RESOLUTION|>--- conflicted
+++ resolved
@@ -124,6 +124,8 @@
         , layoutComplex_m(nullptr)
         , mesh4_m(nullptr)
         , layout4_m(nullptr)
+        , mesh2n1_m(nullptr)
+        , layout2n1_m(nullptr)
         , isGradFD_m(false) {
         setDefaultParameters();
     }
@@ -138,6 +140,8 @@
         , layoutComplex_m(nullptr)
         , mesh4_m(nullptr)
         , layout4_m(nullptr)
+        , mesh2n1_m(nullptr)
+        , layout2n1_m(nullptr)
         , isGradFD_m(false) {
         using T = typename FieldLHS::value_type::value_type;
         static_assert(std::is_floating_point<T>::value, "Not a floating point type");
@@ -160,6 +164,8 @@
         , layoutComplex_m(nullptr)
         , mesh4_m(nullptr)
         , layout4_m(nullptr)
+        , mesh2n1_m(nullptr)
+        , layout2n1_m(nullptr)
         , isGradFD_m(false) {
         using T = typename FieldLHS::value_type::value_type;
         static_assert(std::is_floating_point<T>::value, "Not a floating point type");
@@ -177,74 +183,11 @@
     void FFTPoissonSolver<FieldLHS, FieldRHS>::setRhs(rhs_type& rhs) {
         Base::setRhs(rhs);
 
-<<<<<<< HEAD
-        /////////////////////////////////////////////////////////////////////////
-	// constructor and destructor
-
-        template <typename Tlhs, typename Trhs, unsigned Dim, class M, class C> 
-        FFTPoissonSolver<Tlhs, Trhs, Dim, M, C>::FFTPoissonSolver(rhs_type& rhs,
-                                                                 ParameterList& fftparams,
-                                                                 std::string alg) 
-            : mesh_mp(nullptr), 
-              layout_mp(nullptr), 
-              mesh2_m(nullptr),
-              layout2_m(nullptr), 
-              meshComplex_m(nullptr), 
-              layoutComplex_m(nullptr),
-              alg_m(alg), 
-              mesh4_m(nullptr), 
-              layout4_m(nullptr), 
-              mesh2n1_m(nullptr),
-              layout2n1_m(nullptr),
-              isGradFD_m(false)
-	    { 
-            std::transform(alg_m.begin(), alg_m.end(), alg_m.begin(), ::toupper);
-            setDefaultParameters();
-            this->setRhs(rhs);
-
-            this->params_m.merge(fftparams);
-            this->params_m.update("output_type", Base::SOL);
-
-            // start a timer
-            static IpplTimings::TimerRef initialize = IpplTimings::getTimer("Initialize");
-            IpplTimings::startTimer(initialize);
-           
-            initializeFields();
-            
-            IpplTimings::stopTimer(initialize);
-	    }
-
-        template <typename Tlhs, typename Trhs, unsigned Dim, class M, class C> 
-        FFTPoissonSolver<Tlhs, Trhs, Dim, M, C>::FFTPoissonSolver(lhs_type& lhs, rhs_type& rhs,
-                         ParameterList& fftparams, std::string alg, int sol)
-            : mesh_mp(nullptr), 
-              layout_mp(nullptr), 
-              mesh2_m(nullptr), 
-              layout2_m(nullptr),
-              meshComplex_m(nullptr), 
-              layoutComplex_m(nullptr), 
-              alg_m(alg),
-              mesh4_m(nullptr), 
-              layout4_m(nullptr), 
-              mesh2n1_m(nullptr),
-              layout2n1_m(nullptr),
-              isGradFD_m(false)
-        {
-            
-            std::transform(alg_m.begin(), alg_m.end(), alg_m.begin(), ::toupper);
-            setDefaultParameters();
-            this->setRhs(rhs);
-            this->setLhs(lhs);
-
-            this->params_m.merge(fftparams);
-            this->params_m.update("output_type", sol);
-=======
         // start a timer
         static IpplTimings::TimerRef initialize = IpplTimings::getTimer("Initialize");
         IpplTimings::startTimer(initialize);
 
         initializeFields();
->>>>>>> 7f802d8f
 
         IpplTimings::stopTimer(initialize);
     }
@@ -276,10 +219,10 @@
 
         // first check if valid algorithm choice
         if ((alg != Algorithm::VICO) && (alg != Algorithm::HOCKNEY)
-            && (alg != Algorithm::BIHARMONIC)) {
+            && (alg != Algorithm::BIHARMONIC) && (alg != Algorithm::VICO_2)) {
             throw IpplException(
                 "FFTPoissonSolver::initializeFields()",
-                "Currently only Hockney, Vico, and Biharmonic are supported for open BCs");
+                "Currently only HOCKNEY, VICO, VICO_2, and BIHARMONIC are supported for open BCs");
         }
 
         // get layout and mesh
@@ -332,25 +275,10 @@
             }
         }
 
-<<<<<<< HEAD
-	/////////////////////////////////////////////////////////////////////////
-	// initializeFields method, called in constructor
-	
-        template <typename Tlhs, typename Trhs, unsigned Dim, class M, class C> 
-        void
-	FFTPoissonSolver<Tlhs, Trhs, Dim, M, C>::initializeFields() {
- 	    
-            // first check if valid algorithm choice
-            if ((alg_m != "VICO") && (alg_m != "HOCKNEY") && (alg_m != "VICO_2.0")) {
-                throw IpplException("FFTPoissonSolver::initializeFields()",
-                "Currently only Hockney and Vico + Vico_2.0 algorithms are supported for open BCs");
-            }
-=======
         // create mesh and layout for the real to complex FFT transformed fields
         meshComplex_m = std::unique_ptr<mesh_type>(new mesh_type(domainComplex_m, hr_m, origin));
         layoutComplex_m =
             std::unique_ptr<FieldLayout_t>(new FieldLayout_t(domainComplex_m, decomp));
->>>>>>> 7f802d8f
 
         // initialize fields
         storage_field.initialize(*mesh2_m, *layout2_m);
@@ -364,6 +292,7 @@
 
         // create the FFT object
         fft_m = std::make_unique<FFT_t>(*layout2_m, *layoutComplex_m, this->params_m);
+
         // if Vico, also need to create mesh and layout for 4N Fourier domain
         // on this domain, the truncated Green's function is defined
         // also need to create the 4N complex grid, on which precomputation step done
@@ -386,6 +315,31 @@
 
             // create a Complex-to-Complex FFT object to transform for layout4
             fft4n_m = std::make_unique<FFT<CCTransform, CxField_gt>>(*layout4_m, this->params_m);
+
+            IpplTimings::stopTimer(initialize_vico);
+        }
+
+        // if VICO_2, need 2N+1 mesh, layout, domain, and green's function field for precomputation
+        if (alg == Algorithm::VICO_2) {
+            // start a timer
+            static IpplTimings::TimerRef initialize_vico =
+                IpplTimings::getTimer("Initialize: extra Vico");
+            IpplTimings::startTimer(initialize_vico);
+
+            // 2N+1 domain for DCT
+            for (unsigned int i = 0; i < Dim; ++i) {
+                domain2n1_m[i] = Index(2 * nr_m[i] + 1);
+            }
+
+            // 2N+1 grid
+            mesh2n1_m   = std::unique_ptr<mesh_type>(new mesh_type(domain2n1_m, hr_m, origin));
+            layout2n1_m = std::unique_ptr<FieldLayout_t>(new FieldLayout_t(domain2n1_m, decomp));
+
+            // initialize fields
+            grn2n1_m.initialize(*mesh2n1_m, *layout2n1_m);  // 2N+1 grnL
+
+            // create real to real FFT object for 2N+1 grid
+            fft2n1_m = std::make_unique<FFT<CosTransform, Field_t>>(*layout2n1_m, this->params_m);
 
             IpplTimings::stopTimer(initialize_vico);
         }
@@ -478,24 +432,16 @@
             fft4n_m->transform(+1, grnL_m);
         }
 
-<<<<<<< HEAD
-                // 4N grid
-                mesh4_m = std::unique_ptr<M>(new M(domain4_m, hr_m, origin));
-                layout4_m = std::unique_ptr<FieldLayout_t>(new FieldLayout_t(domain4_m, decomp));
- 
-                // initialize fields
-                grnL_m.initialize(*mesh4_m, *layout4_m);
-
-                // create a Complex-to-Complex FFT object to transform for layout4
-                fft4n_m = std::make_unique<FFT<CCTransform, Dim, double>>(*layout4_m, this->params_m);
-
-                IpplTimings::stopTimer(initialize_vico);
-=======
+        if (alg == Algorithm::VICO_2) {
+            fft2n1_m->transform(+1, grn2n1_m);
+        }
+
         IpplTimings::stopTimer(warmup);
 
         rho2_mr  = 0.0;
         rho2tr_m = 0.0;
         grnL_m   = 0.0;
+        grn2n1_m = 0.0;
 
         // call greensFunction and we will get the transformed G in the class attribute
         // this is done in initialization so that we already have the precomputed fct
@@ -530,40 +476,12 @@
             if (hr_m[i] != mesh_mp->getMeshSpacing(i)) {
                 hr_m[i] = mesh_mp->getMeshSpacing(i);
                 green   = true;
->>>>>>> 7f802d8f
-            }
-        }
-
-<<<<<<< HEAD
-            // if Vico 2.0, need 2N+1 mesh, layout, domain, and green's function field for precomputation
-            if (alg_m == "VICO_2.0") {
-
-                // start a timer
-                static IpplTimings::TimerRef initialize_vico = IpplTimings::getTimer("Initialize: extra Vico");
-                IpplTimings::startTimer(initialize_vico);
-
-                // 2N+1 domain for DCT
-                for (unsigned int i=0; i< Dim; ++i) {
-                    domain2n1_m[i] = Index(2*nr_m[i] + 1);
-                }
-
-                // 2N+1 grid
-                mesh2n1_m = std::unique_ptr<M>(new M(domain2n1_m, hr_m, origin));
-                layout2n1_m = std::unique_ptr<FieldLayout_t>(new FieldLayout_t(domain2n1_m, decomp));
-
-                // initialize fields
-                grn2n1_m.initialize(*mesh2n1_m, *layout2n1_m); // 2N+1 grnL
-
-                // create real to real FFT object for 2N+1 grid
-                fft2n1_m = std::make_unique<FFT<CosTransform, Dim, double>>(*layout2n1_m, this->params_m);
-                    
-                IpplTimings::stopTimer(initialize_vico);
-            }
-=======
+            }
+        }
+
         // set mesh spacing on the other grids again
         mesh2_m->setMeshSpacing(hr_m);
         meshComplex_m->setMeshSpacing(hr_m);
->>>>>>> 7f802d8f
 
         // field object on the doubled grid; zero-padded
         rho2_mr = 0.0;
@@ -631,18 +549,15 @@
                     unpack(intersection, view2, fd_m, nghost2, ldom2);
                 }
             }
+            if (alg_m == "VICO_2.0") {
+                fft2n1_m->transform(+1, grn2n1_m);
+            }
 
             // wait for all messages to be received
             if (requests.size() > 0) {
                 MPI_Waitall(requests.size(), requests.data(), MPI_STATUSES_IGNORE);
             }
-<<<<<<< HEAD
-            if (alg_m == "VICO_2.0") {
-                fft2n1_m->transform(+1, grn2n1_m);
-	    }
-=======
             Ippl::Comm->barrier();
->>>>>>> 7f802d8f
 
         } else {
             Kokkos::parallel_for(
@@ -665,14 +580,7 @@
                 });
         }
 
-<<<<<<< HEAD
-            rho2_mr = 0.0;
-            rho2tr_m = 0.0;
-            grnL_m = 0.0;
-            grn2n1_m = 0.0;
-=======
         IpplTimings::stopTimer(stod);
->>>>>>> 7f802d8f
 
         // start a timer
         static IpplTimings::TimerRef fftrho = IpplTimings::getTimer("FFT: Rho");
@@ -960,15 +868,7 @@
                             viewL(i, j, k)[gd]     = view2(i, j, k) * isQuadrant1;
                         });
                 }
-<<<<<<< HEAD
-                IpplTimings::stopTimer(dtos);
-
-                std::cout << "pot (potential phi)" << std::endl;
-                (*this->rhs_mp).write();
-
-=======
                 IpplTimings::stopTimer(edtos);
->>>>>>> 7f802d8f
             }
             IpplTimings::stopTimer(efield);
         }
@@ -1153,6 +1053,185 @@
             }
             IpplTimings::stopTimer(ifftshift);
 
+        } else if (alg == Algorithm::VICO_2) {
+            Vector_t l(hr_m * nr_m);
+            Vector_t hs_m;
+            double L_sum(0.0);
+
+            // compute length of the physical domain
+            // compute Fourier domain spacing
+            for (unsigned int i = 0; i < Dim; ++i) {
+                hs_m[i] = pi * 0.5 / l[i];
+                L_sum   = L_sum + l[i] * l[i];
+            }
+
+            // define the origin of the 2N+1 grid
+            Vector_t origin = 0.0;
+
+            // set mesh for the 2N+1 mesh
+            mesh2n1_m->setMeshSpacing(hs_m);
+
+            // size of truncation window
+            L_sum = std::sqrt(L_sum);
+            L_sum = 1.1 * L_sum;
+
+            // initialize grn2n1_m
+            Vector<int, Dim> size = nr_m;
+
+            // initialize grn2n1_m
+            typename Field_t::view_type view_g2n1 = grn2n1_m.getView();
+            const int nghost_g2n1                 = grn2n1_m.getNghost();
+            const auto& ldom_g2n1                 = layout2n1_m->getLocalNDIndex();
+
+            using mdrange_type = Kokkos::MDRangePolicy<Kokkos::Rank<3>>;
+            Kokkos::parallel_for(
+                "Initialize 2N+1 Green's function ",
+                mdrange_type({nghost_g2n1, nghost_g2n1, nghost_g2n1},
+                             {view_g2n1.extent(0) - nghost_g2n1, view_g2n1.extent(1) - nghost_g2n1,
+                              view_g2n1.extent(2) - nghost_g2n1}),
+                KOKKOS_LAMBDA(const int i, const int j, const int k) {
+                    // go from local indices to global
+                    const int ig = i + ldom_g2n1[0].first() - nghost_g2n1;
+                    const int jg = j + ldom_g2n1[1].first() - nghost_g2n1;
+                    const int kg = k + ldom_g2n1[2].first() - nghost_g2n1;
+
+                    double t = ig * hs_m[0];
+                    double u = jg * hs_m[1];
+                    double v = kg * hs_m[2];
+
+                    double s = (t * t) + (u * u) + (v * v);
+                    s        = std::sqrt(s);
+
+                    view_g2n1(i, j, k) =
+                        -2 * (std::sin(0.5 * L_sum * s) / s) * (std::sin(0.5 * L_sum * s) / s);
+
+                    // if (0,0,0), assign L^2/2 (analytical limit of sinc)
+                    if ((ig == 0 && jg == 0 && kg == 0)) {
+                        view_g2n1(i, j, k) = -L_sum * L_sum * 0.5;
+                    }
+
+                    // scaling of the 2N+1 Green's function for the DCT - all borders are scaled by
+                    // sqrt(2)
+                    if (ig == 0) {
+                        view_g2n1(i, j, k) = view_g2n1(i, j, k) / std::sqrt(2.0);
+                    }
+                    if (jg == 0) {
+                        view_g2n1(i, j, k) = view_g2n1(i, j, k) / std::sqrt(2.0);
+                    }
+                    if (kg == 0) {
+                        view_g2n1(i, j, k) = view_g2n1(i, j, k) / std::sqrt(2.0);
+                    }
+                    if (ig == 2 * size[0]) {
+                        view_g2n1(i, j, k) = view_g2n1(i, j, k) / std::sqrt(2.0);
+                    }
+                    if (jg == 2 * size[1]) {
+                        view_g2n1(i, j, k) = view_g2n1(i, j, k) / std::sqrt(2.0);
+                    }
+                    if (kg == 2 * size[2]) {
+                        view_g2n1(i, j, k) = view_g2n1(i, j, k) / std::sqrt(2.0);
+                    }
+                });
+
+            std::cout << "ScaledGreen (green, after scaling)" << std::endl;
+            grn2n1_m.write();
+
+            // start a timer
+            static IpplTimings::TimerRef fft4 = IpplTimings::getTimer("FFT: Precomputation");
+            IpplTimings::startTimer(fft4);
+
+            // inverse DCT transform of 2N+1 green's function for the precomputation
+            fft2n1_m->transform(-1, grn2n1_m);
+            grn2n1_m =
+                grn2n1_m
+                * (1.0
+                   / (std::sqrt(4 * size[0]) * std::sqrt(4 * size[1]) * std::sqrt(4 * size[2])));
+
+            IpplTimings::stopTimer(fft4);
+
+            // rescale the 2N+1 Green's function after the DCT by sqrt(2)
+
+            Kokkos::parallel_for(
+                "Scale inversed 2N+1 Green's function",
+                mdrange_type({nghost_g2n1, nghost_g2n1, nghost_g2n1},
+                             {view_g2n1.extent(0) - nghost_g2n1, view_g2n1.extent(1) - nghost_g2n1,
+                              view_g2n1.extent(2) - nghost_g2n1}),
+                KOKKOS_LAMBDA(const int i, const int j, const int k) {
+                    // go from local indices to global
+                    const int ig = i + ldom_g2n1[0].first() - nghost_g2n1;
+                    const int jg = j + ldom_g2n1[1].first() - nghost_g2n1;
+                    const int kg = k + ldom_g2n1[2].first() - nghost_g2n1;
+
+                    // scaling of the 2N+1 Green's function for the DCT - all borders are scaled by
+                    // sqrt(2)
+                    if (ig == 0) {
+                        view_g2n1(i, j, k) = view_g2n1(i, j, k) * std::sqrt(2.0);
+                    }
+                    if (jg == 0) {
+                        view_g2n1(i, j, k) = view_g2n1(i, j, k) * std::sqrt(2.0);
+                    }
+                    if (kg == 0) {
+                        view_g2n1(i, j, k) = view_g2n1(i, j, k) * std::sqrt(2.0);
+                    }
+                });
+
+            std::cout << "TDCT (inverse green, after scaling)" << std::endl;
+            grn2n1_m.write();
+
+            // Restrict transformed grn2n1_m to 2N domain after precomputation step
+
+            // get the field data first
+            typename Field_t::view_type view = grn_mr.getView();
+            const int nghost                 = grn_mr.getNghost();
+            const auto& ldom                 = layout2_m->getLocalNDIndex();
+
+            // start a timer
+            static IpplTimings::TimerRef ifftshift = IpplTimings::getTimer("Vico shift loop");
+            IpplTimings::startTimer(ifftshift);
+
+            // get number of ranks to see if need communication
+            int ranks = Ippl::Comm->size();
+
+            if (ranks > 1) {
+                communicateVico(size, view_g2n1, ldom_g2n1, nghost_g2n1, view, ldom, nghost);
+            } else {
+                // restrict the green's function to a (2N)^3 grid from the (2N+1)^3 grid
+                Kokkos::parallel_for(
+                    "Restrict domain of Green's function from 2N+1 to 2N",
+                    mdrange_type({nghost, nghost, nghost}, {view.extent(0) - nghost - size[0],
+                                                            view.extent(1) - nghost - size[1],
+                                                            view.extent(2) - nghost - size[2]}),
+                    KOKKOS_LAMBDA(const int i, const int j, const int k) {
+                        // go from local indices to global
+                        const int ig = i + ldom[0].first() - nghost;
+                        const int jg = j + ldom[1].first() - nghost;
+                        const int kg = k + ldom[2].first() - nghost;
+
+                        const int ig2 = i + ldom_g2n1[0].first() - nghost_g2n1;
+                        const int jg2 = j + ldom_g2n1[1].first() - nghost_g2n1;
+                        const int kg2 = k + ldom_g2n1[2].first() - nghost_g2n1;
+
+                        if ((ig == ig2) && (jg == jg2) && (kg == kg2)) {
+                            view(i, j, k) = view_g2n1(i, j, k);
+                        }
+
+                        // Now fill the rest of the field
+                        const int s = 2 * size[0] - ig - 1 - ldom_g2n1[0].first() + nghost_g2n1;
+                        const int p = 2 * size[1] - jg - 1 - ldom_g2n1[1].first() + nghost_g2n1;
+                        const int q = 2 * size[2] - kg - 1 - ldom_g2n1[2].first() + nghost_g2n1;
+
+                        view(s, j, k) = view_g2n1(i + 1, j, k);
+                        view(i, p, k) = view_g2n1(i, j + 1, k);
+                        view(i, j, q) = view_g2n1(i, j, k + 1);
+                        view(s, j, q) = view_g2n1(i + 1, j, k + 1);
+                        view(s, p, k) = view_g2n1(i + 1, j + 1, k);
+                        view(i, p, q) = view_g2n1(i, j + 1, k + 1);
+                        view(s, p, q) = view_g2n1(i + 1, j + 1, k + 1);
+                    });
+            }
+
+            std::cout << "T (inverse green, restricted)" << std::endl;
+            grn_mr.write();
+
         } else {
             // Hockney case
 
@@ -1170,21 +1249,6 @@
             const int nghost                 = grn_mr.getNghost();
             const auto& ldom                 = layout2_m->getLocalNDIndex();
 
-<<<<<<< HEAD
-                // compute length of the physical domain
-                // compute Fourier domain spacing
-                for (unsigned int i=0; i < Dim; ++i) {
-                    hs_m[i] = pi * 0.5 / l[i];
-                    L_sum = L_sum + l[i]*l[i];
-                }
-            
-                // define the origin of the 4N grid
-                Vector_t origin;
-
-                for (unsigned int i = 0; i < Dim; ++i) {
-                    origin[i] = -2*nr_m[i]*pi/l[i];
-                }
-=======
             // Kokkos parallel for loop to find (0,0,0) point and regularize
             using mdrange_type = Kokkos::MDRangePolicy<Kokkos::Rank<3>>;
             Kokkos::parallel_for(
@@ -1203,7 +1267,6 @@
                     view(i, j, k)     = isOrig * (-1.0 / (4.0 * pi)) + (!isOrig) * view(i, j, k);
                 });
         }
->>>>>>> 7f802d8f
 
         // start a timer
         static IpplTimings::TimerRef fftg = IpplTimings::getTimer("FFT: Green");
@@ -1301,46 +1364,11 @@
                 domain4[1] = intersection[1];
                 domain4[2] = intersection[2];
 
-<<<<<<< HEAD
-                if (ranks > 1) {
-                    communicateVico(size, view_g, ldom_g, nghost_g, view, ldom, nghost, *layout4_m);
-                } else {
-=======
                 if (ldom_g.touches(domain4)) {
                     intersection = ldom_g.intersect(domain4);
->>>>>>> 7f802d8f
 
                     requests.resize(requests.size() + 1);
 
-<<<<<<< HEAD
-                            // go from local indices to global
-                            const int ig = i + ldom[0].first() - nghost;
-                            const int jg = j + ldom[1].first() - nghost;
-                            const int kg = k + ldom[2].first() - nghost;
-                                  
-                            const int ig2 = i + ldom_g[0].first() - nghost_g;
-                            const int jg2 = j + ldom_g[1].first() - nghost_g;
-                            const int kg2 = k + ldom_g[2].first() - nghost_g;
-
-                            if ((ig==ig2) && (jg==jg2) && (kg==kg2)) { 
-                                view(i,j,k) = real(view_g(i,j,k));
-                            }
-                                  
-                            // Now fill the rest of the field
-                            const int s = 2*size[0] - ig - 1 - ldom_g[0].first() + nghost_g;
-                            const int p = 2*size[1] - jg - 1 - ldom_g[1].first() + nghost_g;
-                            const int q = 2*size[2] - kg - 1 - ldom_g[2].first() + nghost_g;
-                                  
-                            view(s, j, k) = real(view_g(i+1,j,k));
-                            view(i, p, k) = real(view_g(i,j+1,k));
-                            view(i, j, q) = real(view_g(i,j,k+1));
-                            view(s, j, q) = real(view_g(i+1,j,k+1));
-                            view(s, p, k) = real(view_g(i+1,j+1,k));
-                            view(i, p, q) = real(view_g(i,j+1,k+1));
-                            view(s, p, q) = real(view_g(i+1,j+1,k+1));
-                    });
-
-=======
                     Communicate::size_type nsends;
                     pack(intersection, view_g, fd_m, nghost_g, ldom_g, nsends);
 
@@ -1350,192 +1378,13 @@
 
                     Ippl::Comm->isend(i, tag, fd_m, *buf, requests.back(), nsends);
                     buf->resetWritePos();
->>>>>>> 7f802d8f
-                }
-            }
-
-<<<<<<< HEAD
-
-            } else if (alg_m == "VICO_2.0") {
-
-                Vector_t l(hr_m * nr_m);
-                Vector_t hs_m;
-                double L_sum (0.0);                
-
-                // compute length of the physical domain
-                // compute Fourier domain spacing
-                for (unsigned int i=0; i < Dim; ++i) {
-                    hs_m[i] = pi * 0.5 / l[i];
-                    L_sum = L_sum + l[i]*l[i];
-                }
-            
-                // define the origin of the 2N+1 grid
-                Vector_t origin = 0.0;
-
-                // set mesh for the 2N+1 mesh
-                mesh2n1_m->setMeshSpacing(hs_m);
-            
-                // size of truncation window
-                L_sum = std::sqrt(L_sum);
-                L_sum = 1.1 * L_sum;
-
-                // initialize grn2n1_m 
-                Vector<int,Dim> size = nr_m;
-
-                // initialize grn2n1_m 
-                typename Field_t::view_type view_g2n1 = grn2n1_m.getView();
-	        const int nghost_g2n1 = grn2n1_m.getNghost();
-	        const auto& ldom_g2n1 = layout2n1_m->getLocalNDIndex();
-
-                using mdrange_type = Kokkos::MDRangePolicy<Kokkos::Rank<3>>;
-                Kokkos::parallel_for("Initialize 2N+1 Green's function ",
-                        mdrange_type({nghost_g2n1, nghost_g2n1, nghost_g2n1},
-                        {view_g2n1.extent(0)-nghost_g2n1, view_g2n1.extent(1)-nghost_g2n1, view_g2n1.extent(2)-nghost_g2n1}),
-                    KOKKOS_LAMBDA(const int i, const int j, const int k) {
-                                  
-                        // go from local indices to global
-                        const int ig = i + ldom_g2n1[0].first() - nghost_g2n1;
-                        const int jg = j + ldom_g2n1[1].first() - nghost_g2n1;
-                        const int kg = k + ldom_g2n1[2].first() - nghost_g2n1;
-
-                        double t = ig*hs_m[0];
-                        double u = jg*hs_m[1];
-                        double v = kg*hs_m[2];
-
-                        double s = (t*t) + (u*u) + (v*v);
-                        s = std::sqrt(s);
-
-                        view_g2n1(i,j,k) = -2*(std::sin(0.5*L_sum*s)/s)*(std::sin(0.5*L_sum*s)/s);
-                  
-                        // if (0,0,0), assign L^2/2 (analytical limit of sinc)
-                        if ((ig == 0 && jg == 0 && kg == 0)) {
-                            view_g2n1(i,j,k) = -L_sum * L_sum * 0.5;
-                        }
-
-		        // scaling of the 2N+1 Green's function for the DCT - all borders are scaled by sqrt(2)
-			if (ig == 0) {
-			    view_g2n1(i,j,k) = view_g2n1(i,j,k) / std::sqrt(2.0);
-			}
-			if (jg == 0) {
-			    view_g2n1(i,j,k) = view_g2n1(i,j,k) / std::sqrt(2.0);
-			}
-			if (kg == 0) {
-			    view_g2n1(i,j,k) = view_g2n1(i,j,k) / std::sqrt(2.0);
-			}
-			if (ig == 2*size[0]) {
-			    view_g2n1(i,j,k) = view_g2n1(i,j,k) / std::sqrt(2.0);
-			}
-			if (jg == 2*size[1]) {
-			    view_g2n1(i,j,k) = view_g2n1(i,j,k) / std::sqrt(2.0);
-			}
-			if (kg == 2*size[2]) {
-			    view_g2n1(i,j,k) = view_g2n1(i,j,k) / std::sqrt(2.0);
-			}
-	        });
-
-                std::cout << "ScaledGreen (green, after scaling)" << std::endl;
-                grn2n1_m.write();
-
-                // start a timer
-                static IpplTimings::TimerRef fft4 = IpplTimings::getTimer("FFT: Precomputation");
-                IpplTimings::startTimer(fft4);
-
-		// inverse DCT transform of 2N+1 green's function for the precomputation
-		fft2n1_m->transform(-1, grn2n1_m);
-                grn2n1_m = grn2n1_m * (1.0/(std::sqrt(4*size[0]) * std::sqrt(4*size[1]) * std::sqrt(4*size[2])));
-
-                IpplTimings::stopTimer(fft4);
-
-                // rescale the 2N+1 Green's function after the DCT by sqrt(2)
-                
-                Kokkos::parallel_for("Scale inversed 2N+1 Green's function",
-                        mdrange_type({nghost_g2n1, nghost_g2n1, nghost_g2n1},
-                        {view_g2n1.extent(0)-nghost_g2n1, view_g2n1.extent(1)-nghost_g2n1, view_g2n1.extent(2)-nghost_g2n1}),
-                    KOKKOS_LAMBDA(const int i, const int j, const int k) {
-                                  
-                        // go from local indices to global
-                        const int ig = i + ldom_g2n1[0].first() - nghost_g2n1;
-                        const int jg = j + ldom_g2n1[1].first() - nghost_g2n1;
-                        const int kg = k + ldom_g2n1[2].first() - nghost_g2n1;
-
-		        // scaling of the 2N+1 Green's function for the DCT - all borders are scaled by sqrt(2)
-			if (ig == 0) {
-			    view_g2n1(i,j,k) = view_g2n1(i,j,k) * std::sqrt(2.0);
-			}
-			if (jg == 0) {
-			    view_g2n1(i,j,k) = view_g2n1(i,j,k) * std::sqrt(2.0);
-			}
-			if (kg == 0) {
-			    view_g2n1(i,j,k) = view_g2n1(i,j,k) * std::sqrt(2.0);
-			}
-	        });
-                
-                std::cout << "TDCT (inverse green, after scaling)" << std::endl;
-                grn2n1_m.write();
-
-                // Restrict transformed grn2n1_m to 2N domain after precomputation step
-                
-                // get the field data first
-                typename Field_t::view_type view = grn_mr.getView();
-                const int nghost = grn_mr.getNghost();
-                const auto& ldom = layout2_m->getLocalNDIndex();
-
-                // start a timer
-                static IpplTimings::TimerRef ifftshift = IpplTimings::getTimer("Vico shift loop");
-                IpplTimings::startTimer(ifftshift);
-
-                // get number of ranks to see if need communication
-                int ranks = Ippl::Comm->size();
-
-                if (ranks > 1) {
-                    communicateVico(size, view_g2n1, ldom_g2n1, nghost_g2n1, view, ldom, nghost, *layout2n1_m);
-                } else {
-                    // restrict the green's function to a (2N)^3 grid from the (2N+1)^3 grid
-                    Kokkos::parallel_for("Restrict domain of Green's function from 2N+1 to 2N",
-                            mdrange_type({nghost, nghost, nghost},
-                            {view.extent(0)-nghost-size[0], view.extent(1)-nghost-size[1], view.extent(2)-nghost-size[2]}),
-                        KOKKOS_LAMBDA(const int i, const int j, const int k) {
-
-                            // go from local indices to global
-                            const int ig = i + ldom[0].first() - nghost;
-                            const int jg = j + ldom[1].first() - nghost;
-                            const int kg = k + ldom[2].first() - nghost;
-                                  
-                            const int ig2 = i + ldom_g2n1[0].first() - nghost_g2n1;
-                            const int jg2 = j + ldom_g2n1[1].first() - nghost_g2n1;
-                            const int kg2 = k + ldom_g2n1[2].first() - nghost_g2n1;
-
-                            if ((ig==ig2) && (jg==jg2) && (kg==kg2)) { 
-                                view(i,j,k) = view_g2n1(i,j,k);
-                            }
-                                  
-                            // Now fill the rest of the field
-                            const int s = 2*size[0] - ig - 1 - ldom_g2n1[0].first() + nghost_g2n1;
-                            const int p = 2*size[1] - jg - 1 - ldom_g2n1[1].first() + nghost_g2n1;
-                            const int q = 2*size[2] - kg - 1 - ldom_g2n1[2].first() + nghost_g2n1;
-                                  
-                            view(s, j, k) = view_g2n1(i+1,j,k);
-                            view(i, p, k) = view_g2n1(i,j+1,k);
-                            view(i, j, q) = view_g2n1(i,j,k+1);
-                            view(s, j, q) = view_g2n1(i+1,j,k+1);
-                            view(s, p, k) = view_g2n1(i+1,j+1,k);
-                            view(i, p, q) = view_g2n1(i,j+1,k+1);
-                            view(s, p, q) = view_g2n1(i+1,j+1,k+1);
-                    });
-                }
-
-                std::cout << "T (inverse green, restricted)" << std::endl;
-                grn_mr.write();
-
-
-            } else {
-                // Hockney case
-=======
+                }
+            }
+
             if (domain2.touches(y)) {
                 auto intersection = domain2.intersect(y);
                 auto ydom         = ippl::Index((2 * size[1] - intersection[1].first()),
                                                 (2 * size[1] - intersection[1].last()), -1);
->>>>>>> 7f802d8f
 
                 ippl::NDIndex<Dim> domain4;
                 domain4[0] = intersection[0];
@@ -1560,581 +1409,6 @@
                 }
             }
 
-<<<<<<< HEAD
-            // start a timer
-            static IpplTimings::TimerRef fftg = IpplTimings::getTimer("FFT: Green");
-            IpplTimings::startTimer(fftg);
-
-            // perform the FFT of the Green's function for the convolution
-	    fft_m->transform(+1, grn_mr, grntr_m);
-                
-            IpplTimings::stopTimer(fftg);
-            
-	};
-
-        template <typename Tlhs, typename Trhs, unsigned Dim, class M, class C> 
-	void
-        FFTPoissonSolver<Tlhs, Trhs, Dim, M, C>::communicateVico(Vector<int,Dim> size,
-        typename CxField_t::view_type view_g, const ippl::NDIndex<Dim> ldom_g,
-        const int nghost_g, typename Field_t::view_type view, const ippl::NDIndex<Dim> ldom,
-        const int nghost, FieldLayout_t& layout) {
-
-            const auto& lDomains2 = layout2_m->getHostLocalDomains();
-            const auto& lDomains4 = layout.getHostLocalDomains();
-
-            std::vector<MPI_Request> requests(0);
-            int myRank = Ippl::Comm->rank();
-            int ranks = Ippl::Comm->size();
-
-            // 1st step: Define 8 domains corresponding to the different quadrants
-            ippl::NDIndex<Dim> none; 
-            for (unsigned i = 0; i< Dim; i++) {
-                none[i] = ippl::Index(size[i]);
-            }
-        
-            ippl::NDIndex<Dim> x;
-            x[0] = ippl::Index(size[0], 2*size[0]-1);
-            x[1] = ippl::Index(size[1]);
-            x[2] = ippl::Index(size[2]); 
-        
-            ippl::NDIndex<Dim> y;
-            y[0] = ippl::Index(size[0]);
-            y[1] = ippl::Index(size[1], 2*size[1]-1);
-            y[2] = ippl::Index(size[2]); 
-        
-            ippl::NDIndex<Dim> z;
-            z[0] = ippl::Index(size[0]);
-            z[1] = ippl::Index(size[1]);
-            z[2] = ippl::Index(size[2], 2*size[2]-1); 
-        
-            ippl::NDIndex<Dim> xy;
-            xy[0] = ippl::Index(size[0], 2*size[0]-1);
-            xy[1] = ippl::Index(size[1], 2*size[1]-1);
-            xy[2] = ippl::Index(size[2]); 
-        
-            ippl::NDIndex<Dim> xz;
-            xz[0] = ippl::Index(size[0], 2*size[0]-1);
-            xz[1] = ippl::Index(size[1]);
-            xz[2] = ippl::Index(size[2], 2*size[2]-1); 
-        
-            ippl::NDIndex<Dim> yz;
-            yz[0] = ippl::Index(size[0]);
-            yz[1] = ippl::Index(size[1], 2*size[1]-1);
-            yz[2] = ippl::Index(size[2], 2*size[2]-1); 
-        
-            ippl::NDIndex<Dim> xyz;
-            for (unsigned i = 0; i< Dim; i++) {
-                xyz[i] = ippl::Index(size[i], 2*size[i]-1);
-            }
-
-            // 2nd step: send
-            for (int i = 0; i < ranks; ++i) {
-                auto domain2 = lDomains2[i];
-            
-                if (domain2.touches(none)) {
-                    auto intersection = domain2.intersect(none);
-                
-                    if (ldom_g.touches(intersection)) {
-                        intersection = intersection.intersect(ldom_g);
-                        requests.resize(requests.size() + 1);
-    
-                        Communicate::size_type nsends;
-                        pack(intersection, view_g, fd_m, nghost_g, ldom_g, nsends);
-    
-                        buffer_type buf = Ippl::Comm->getBuffer<double>(IPPL_VICO_SEND+i, nsends);
-    
-                        int tag = VICO_SOLVER_TAG;
-    
-                        Ippl::Comm->isend(i, tag, fd_m, *buf, requests.back(), nsends);
-                        buf->resetWritePos();
-                    }
-                }
-                        
-                if (domain2.touches(x)) {
-                    auto intersection = domain2.intersect(x);
-                    auto xdom = ippl::Index((2*size[0] - intersection[0].first()),
-                                            (2*size[0]- intersection[0].last()), -1);
-    
-                    ippl::NDIndex<Dim> domain4;
-                    domain4[0] = xdom;
-                    domain4[1] = intersection[1];
-                    domain4[2] = intersection[2];
-                
-                    if (ldom_g.touches(domain4)) {
-                        intersection = ldom_g.intersect(domain4);
-    
-                        requests.resize(requests.size() + 1);
-    
-                        Communicate::size_type nsends;
-                        pack(intersection, view_g, fd_m, nghost_g, ldom_g, nsends);
-    
-                        buffer_type buf = Ippl::Comm->getBuffer<double>(IPPL_VICO_SEND+8+i, nsends);
-    
-                        int tag = VICO_SOLVER_TAG + 1;
-    
-                        Ippl::Comm->isend(i, tag, fd_m, *buf, requests.back(), nsends);
-                        buf->resetWritePos();
-                    } 
-                }
-    
-                if (domain2.touches(y)) {
-                    auto intersection = domain2.intersect(y);
-                    auto ydom = ippl::Index((2*size[1] - intersection[1].first()),
-                                (2*size[1]- intersection[1].last()), -1);
-    
-                    ippl::NDIndex<Dim> domain4;
-                    domain4[0] = intersection[0];
-                    domain4[1] = ydom;
-                    domain4[2] = intersection[2];
-                
-                    if (ldom_g.touches(domain4)) {
-                        intersection = ldom_g.intersect(domain4);
-                    
-                        requests.resize(requests.size() + 1);
-    
-                        Communicate::size_type nsends;
-                        pack(intersection, view_g, fd_m, nghost_g, ldom_g, nsends);
-    
-                        buffer_type buf = Ippl::Comm->getBuffer<double>(IPPL_VICO_SEND+2*8+i, nsends);
-    
-                        int tag = VICO_SOLVER_TAG + 2;
-    
-                        Ippl::Comm->isend(i, tag, fd_m, *buf, requests.back(), nsends);
-                        buf->resetWritePos();
-                    }
-                }
-    
-                if (domain2.touches(z)) {
-                    auto intersection = domain2.intersect(z);
-                    auto zdom = ippl::Index((2*size[2] - intersection[2].first()),
-                                (2*size[2]- intersection[2].last()), -1);
-    
-                    ippl::NDIndex<Dim> domain4;
-                    domain4[0] = intersection[0];
-                    domain4[1] = intersection[1];
-                    domain4[2] = zdom;
-                
-                    if (ldom_g.touches(domain4)) {
-                        intersection = ldom_g.intersect(domain4);
-                    
-                        requests.resize(requests.size() + 1);
-    
-                        Communicate::size_type nsends;
-                        pack(intersection, view_g, fd_m, nghost_g, ldom_g, nsends);
-    
-                        buffer_type buf = Ippl::Comm->getBuffer<double>(IPPL_VICO_SEND+3*8+i, nsends);
-    
-                        int tag = VICO_SOLVER_TAG + 3;
-    
-                        Ippl::Comm->isend(i, tag, fd_m, *buf, requests.back(), nsends);
-                        buf->resetWritePos();
-                    }
-                }
-    
-                if (domain2.touches(xy)) {
-                    auto intersection = domain2.intersect(xy);
-                    auto xdom = ippl::Index((2*size[0] - intersection[0].first()),
-                                (2*size[0]- intersection[0].last()), -1);
-                    auto ydom = ippl::Index((2*size[1] - intersection[1].first()),
-                                (2*size[1]- intersection[1].last()), -1);
-    
-                    ippl::NDIndex<Dim> domain4;
-                    domain4[0] = xdom;
-                    domain4[1] = ydom;
-                    domain4[2] = intersection[2];
-                
-                    if (ldom_g.touches(domain4)) {
-                        intersection = ldom_g.intersect(domain4);
-                    
-                        requests.resize(requests.size() + 1);
-    
-                        Communicate::size_type nsends;
-                        pack(intersection, view_g, fd_m, nghost_g, ldom_g, nsends);
-    
-                        buffer_type buf = Ippl::Comm->getBuffer<double>(IPPL_VICO_SEND+4*8+i, nsends);
-    
-                        int tag = VICO_SOLVER_TAG + 4;
-    
-                        Ippl::Comm->isend(i, tag, fd_m, *buf, requests.back(), nsends);
-                        buf->resetWritePos();
-                    }
-                }
-                           
-                if (domain2.touches(yz)) {
-                    auto intersection = domain2.intersect(yz);
-                    auto ydom = ippl::Index((2*size[1] - intersection[1].first()),
-                                (2*size[1]- intersection[1].last()), -1);
-                    auto zdom = ippl::Index((2*size[2] - intersection[2].first()),
-                                (2*size[2]- intersection[2].last()), -1);
-    
-                    ippl::NDIndex<Dim> domain4;
-                    domain4[0] = intersection[0];
-                    domain4[1] = ydom;
-                    domain4[2] = zdom;
-                
-                    if (ldom_g.touches(domain4)) {
-                        intersection = ldom_g.intersect(domain4);
-                    
-                        requests.resize(requests.size() + 1);
-    
-                        Communicate::size_type nsends;
-                        pack(intersection, view_g, fd_m, nghost_g, ldom_g, nsends);
-    
-                        buffer_type buf = Ippl::Comm->getBuffer<double>(IPPL_VICO_SEND+5*8+i, nsends);
-    
-                        int tag = VICO_SOLVER_TAG + 5;
-    
-                        Ippl::Comm->isend(i, tag, fd_m, *buf, requests.back(), nsends);
-                        buf->resetWritePos();
-                    }
-                }
-    
-                if (domain2.touches(xz)) {
-                    auto intersection = domain2.intersect(xz);
-                    auto xdom = ippl::Index((2*size[0] - intersection[0].first()),
-                                            (2*size[0]- intersection[0].last()), -1);
-                    auto zdom = ippl::Index((2*size[2] - intersection[2].first()),
-                                            (2*size[2]- intersection[2].last()), -1);
-    
-                    ippl::NDIndex<Dim> domain4;
-                    domain4[0] = xdom;
-                    domain4[1] = intersection[1];
-                    domain4[2] = zdom;
-                
-                    if (ldom_g.touches(domain4)) {
-                        intersection = ldom_g.intersect(domain4);
-                    
-                        requests.resize(requests.size() + 1);
-    
-                        Communicate::size_type nsends;
-                        pack(intersection, view_g, fd_m, nghost_g, ldom_g, nsends);
-    
-                        buffer_type buf = Ippl::Comm->getBuffer<double>(IPPL_VICO_SEND+6*8+i, nsends);
-    
-                        int tag = VICO_SOLVER_TAG + 6;
-    
-                        Ippl::Comm->isend(i, tag, fd_m, *buf, requests.back(), nsends);
-                        buf->resetWritePos();
-                    }
-                }
-    
-                if (domain2.touches(xyz)) {
-                    auto intersection = domain2.intersect(xyz);
-                    auto xdom = ippl::Index((2*size[0] - intersection[0].first()),
-                                           (2*size[0]- intersection[0].last()), -1);
-                    auto ydom = ippl::Index((2*size[1] - intersection[1].first()),
-                                            (2*size[1]- intersection[1].last()), -1);
-                    auto zdom = ippl::Index((2*size[2] - intersection[2].first()),
-                                            (2*size[2]- intersection[2].last()), -1);
-    
-                    ippl::NDIndex<Dim> domain4;
-                    domain4[0] = xdom;
-                    domain4[1] = ydom;
-                    domain4[2] = zdom;
-               
-                    if (ldom_g.touches(domain4)) {
-                        intersection = ldom_g.intersect(domain4);
-                    
-                        requests.resize(requests.size() + 1);
-    
-                        Communicate::size_type nsends;
-                        pack(intersection, view_g, fd_m, nghost_g, ldom_g, nsends);
-    
-                        buffer_type buf = Ippl::Comm->getBuffer<double>(IPPL_VICO_SEND+7*8+i, nsends);
-    
-                        int tag = VICO_SOLVER_TAG + 7;
-    
-                        Ippl::Comm->isend(i, tag, fd_m, *buf, requests.back(), nsends);
-                        buf->resetWritePos();
-                    }
-                }
-            }
-    
-            // 3rd step: receive
-            for (int i = 0; i < ranks; ++i) {
-            
-                if (ldom.touches(none)) {
-                    auto intersection = ldom.intersect(none);
-                
-                    if (lDomains4[i].touches(intersection)) {
-                        intersection = intersection.intersect(lDomains4[i]);
-    
-                        Communicate::size_type nrecvs;
-                        nrecvs = intersection.size();
-    
-                        buffer_type buf = Ippl::Comm->getBuffer<double>(IPPL_VICO_RECV+myRank, nrecvs);
-    
-                        int tag = VICO_SOLVER_TAG;
-    
-                        Ippl::Comm->recv(i, tag, fd_m, *buf, nrecvs * sizeof(double), nrecvs);
-                        buf->resetReadPos();
-    
-                        unpack(intersection, view, fd_m, nghost, ldom);
-                    }
-                }
-                        
-                if (ldom.touches(x)) {
-                    auto intersection = ldom.intersect(x);
-    
-                    auto xdom = ippl::Index((2*size[0] - intersection[0].first()),
-                                            (2*size[0]- intersection[0].last()), -1);
-    
-                    ippl::NDIndex<Dim> domain4;
-                    domain4[0] = xdom;
-                    domain4[1] = intersection[1];
-                    domain4[2] = intersection[2];
-                
-                    if (lDomains4[i].touches(domain4)) {
-                        domain4 = lDomains4[i].intersect(domain4);
-                        domain4[0] = ippl::Index(2*size[0]-domain4[0].first(),
-                                                 2*size[0]-domain4[0].last(), -1);
-    
-                        intersection = intersection.intersect(domain4);
-    
-                        Communicate::size_type nrecvs;
-                        nrecvs = intersection.size();
-    
-                        buffer_type buf = Ippl::Comm->getBuffer<double>(IPPL_VICO_RECV+8+myRank, nrecvs);
-    
-                        int tag = VICO_SOLVER_TAG + 1;
-    
-                        Ippl::Comm->recv(i, tag, fd_m, *buf, nrecvs * sizeof(double), nrecvs);
-                        buf->resetReadPos();
-    
-                        unpack(intersection, view, fd_m, nghost, ldom, true, false, false);
-                    }
-                }
-    
-                if (ldom.touches(y)) {
-                    auto intersection = ldom.intersect(y);
-    
-                    auto ydom = ippl::Index((2*size[1] - intersection[1].first()),
-                                            (2*size[1]- intersection[1].last()), -1);
-    
-                    ippl::NDIndex<Dim> domain4;
-                    domain4[0] = intersection[0];
-                    domain4[1] = ydom;
-                    domain4[2] = intersection[2];
-                
-                    if (lDomains4[i].touches(domain4)) {
-                        domain4 = lDomains4[i].intersect(domain4);
-                        domain4[1] = ippl::Index(2*size[1]-domain4[1].first(),
-                                                 2*size[1]-domain4[1].last(), -1);
-    
-                        intersection = intersection.intersect(domain4);
-    
-                        Communicate::size_type nrecvs;
-                        nrecvs = intersection.size();
-    
-                        buffer_type buf = Ippl::Comm->getBuffer<double>(IPPL_VICO_RECV+8*2+myRank, nrecvs);
-    
-                        int tag = VICO_SOLVER_TAG + 2;
-    
-                        Ippl::Comm->recv(i, tag, fd_m, *buf, nrecvs * sizeof(double), nrecvs);
-                        buf->resetReadPos();
-    
-                        unpack(intersection, view, fd_m, nghost, ldom, false, true, false);
-                    }
-                }
-    
-                if (ldom.touches(z)) {
-                    auto intersection = ldom.intersect(z);
-    
-                    auto zdom = ippl::Index((2*size[2] - intersection[2].first()),
-                                            (2*size[2]- intersection[2].last()), -1);
-    
-                    ippl::NDIndex<Dim> domain4;
-                    domain4[0] = intersection[0];
-                    domain4[1] = intersection[1];
-                    domain4[2] = zdom;
-                
-                    if (lDomains4[i].touches(domain4)) {
-                        domain4 = lDomains4[i].intersect(domain4);
-                        domain4[2] = ippl::Index(2*size[2]-domain4[2].first(),
-                                                 2*size[2]-domain4[2].last(), -1);
-    
-                        intersection = intersection.intersect(domain4);
-    
-                        Communicate::size_type nrecvs;
-                        nrecvs = intersection.size();
-    
-                        buffer_type buf = Ippl::Comm->getBuffer<double>(IPPL_VICO_RECV+8*3+myRank, nrecvs);
-    
-                        int tag = VICO_SOLVER_TAG + 3;
-    
-                        Ippl::Comm->recv(i, tag, fd_m, *buf, nrecvs * sizeof(double), nrecvs);
-                        buf->resetReadPos();
-    
-                        unpack(intersection, view, fd_m, nghost, ldom, false, false, true);
-                    }
-                }
-    
-                if (ldom.touches(xy)) {
-                    auto intersection = ldom.intersect(xy);
-    
-                    auto xdom = ippl::Index((2*size[0] - intersection[0].first()),
-                                            (2*size[0]- intersection[0].last()), -1);
-                    auto ydom = ippl::Index((2*size[1] - intersection[1].first()),
-                                            (2*size[1]- intersection[1].last()), -1);
-    
-                    ippl::NDIndex<Dim> domain4;
-                    domain4[0] = xdom;
-                    domain4[1] = ydom;
-                    domain4[2] = intersection[2];
-                
-                    if (lDomains4[i].touches(domain4)) {
-                        domain4 = lDomains4[i].intersect(domain4);
-                        domain4[0] = ippl::Index(2*size[0]-domain4[0].first(),
-                                                 2*size[0]-domain4[0].last(), -1);
-                        domain4[1] = ippl::Index(2*size[1]-domain4[1].first(),
-                                                 2*size[1]-domain4[1].last(), -1);
-    
-                        intersection = intersection.intersect(domain4);
-    
-                        Communicate::size_type nrecvs;
-                        nrecvs = intersection.size();
-    
-                        buffer_type buf = Ippl::Comm->getBuffer<double>(IPPL_VICO_RECV+8*4+myRank, nrecvs);
-    
-                        int tag = VICO_SOLVER_TAG + 4;
-    
-                        Ippl::Comm->recv(i, tag, fd_m, *buf, nrecvs * sizeof(double), nrecvs);
-                        buf->resetReadPos();
-    
-                        unpack(intersection, view, fd_m, nghost, ldom, true, true, false);
-                    }
-                }
-    
-                if (ldom.touches(yz)) {
-                    auto intersection = ldom.intersect(yz);
-    
-                    auto ydom = ippl::Index((2*size[1] - intersection[1].first()),
-                                            (2*size[1]- intersection[1].last()), -1);
-                    auto zdom = ippl::Index((2*size[2] - intersection[2].first()),
-                                            (2*size[2]- intersection[2].last()), -1);
-    
-                    ippl::NDIndex<Dim> domain4;
-                    domain4[0] = intersection[0];
-                    domain4[1] = ydom;
-                    domain4[2] = zdom;
-                
-                    if (lDomains4[i].touches(domain4)) {
-                        domain4 = lDomains4[i].intersect(domain4);
-                        domain4[1] = ippl::Index(2*size[1]-domain4[1].first(),
-                                                 2*size[1]-domain4[1].last(), -1);
-                        domain4[2] = ippl::Index(2*size[2]-domain4[2].first(),
-                                                 2*size[2]-domain4[2].last(), -1);
-    
-                        intersection = intersection.intersect(domain4);
-    
-                        Communicate::size_type nrecvs;
-                        nrecvs = intersection.size();
-    
-                        buffer_type buf = Ippl::Comm->getBuffer<double>(IPPL_VICO_RECV+8*5+myRank, nrecvs);
-    
-                        int tag = VICO_SOLVER_TAG + 5;
-    
-                        Ippl::Comm->recv(i, tag, fd_m, *buf, nrecvs * sizeof(double), nrecvs);
-                        buf->resetReadPos();
-    
-                        unpack(intersection, view, fd_m, nghost, ldom, false, true, true);
-                    }
-                }
-    
-                if (ldom.touches(xz)) {
-                    auto intersection = ldom.intersect(xz);
-    
-                    auto xdom = ippl::Index((2*size[0] - intersection[0].first()),
-                                            (2*size[0]- intersection[0].last()), -1);
-                    auto zdom = ippl::Index((2*size[2] - intersection[2].first()),
-                                            (2*size[2]- intersection[2].last()), -1);
-    
-                    ippl::NDIndex<Dim> domain4;
-                    domain4[0] = xdom;
-                    domain4[1] = intersection[1];
-                    domain4[2] = zdom;
-                
-                    if (lDomains4[i].touches(domain4)) {
-                        domain4 = lDomains4[i].intersect(domain4);
-                        domain4[0] = ippl::Index(2*size[0]-domain4[0].first(),
-                                                 2*size[0]-domain4[0].last(), -1);
-                        domain4[2] = ippl::Index(2*size[2]-domain4[2].first(),
-                                                 2*size[2]-domain4[2].last(), -1);
-    
-                        intersection = intersection.intersect(domain4);
-    
-                        Communicate::size_type nrecvs;
-                        nrecvs = intersection.size();
-    
-                        buffer_type buf = Ippl::Comm->getBuffer<double>(IPPL_VICO_RECV+8*6+myRank, nrecvs);
-    
-                        int tag = VICO_SOLVER_TAG + 6;
-    
-                        Ippl::Comm->recv(i, tag, fd_m, *buf, nrecvs * sizeof(double), nrecvs);
-                        buf->resetReadPos();
-    
-                        unpack(intersection, view, fd_m, nghost, ldom, true, false, true);
-                    }
-                }
-    
-                if (ldom.touches(xyz)) {
-                    auto intersection = ldom.intersect(xyz);
-    
-                    auto xdom = ippl::Index((2*size[0] - intersection[0].first()),
-                                            (2*size[0]- intersection[0].last()), -1);
-                    auto ydom = ippl::Index((2*size[1] - intersection[1].first()),
-                                           (2*size[1]- intersection[1].last()), -1);
-                    auto zdom = ippl::Index((2*size[2] - intersection[2].first()),
-                                            (2*size[2]- intersection[2].last()), -1);
-    
-                    ippl::NDIndex<Dim> domain4;
-                    domain4[0] = xdom;
-                    domain4[1] = ydom;
-                    domain4[2] = zdom;
-                
-                    if (lDomains4[i].touches(domain4)) {
-                        domain4 = lDomains4[i].intersect(domain4);
-                        domain4[0] = ippl::Index(2*size[0]-domain4[0].first(),
-                                                 2*size[0]-domain4[0].last(), -1);
-                        domain4[1] = ippl::Index(2*size[1]-domain4[1].first(),
-                                                 2*size[1]-domain4[1].last(), -1);
-                        domain4[2] = ippl::Index(2*size[2]-domain4[2].first(),
-                                                 2*size[2]-domain4[2].last(), -1);
-    
-                        intersection = intersection.intersect(domain4);
-    
-                        Communicate::size_type nrecvs;
-                        nrecvs = intersection.size();
-    
-                        buffer_type buf = Ippl::Comm->getBuffer<double>(IPPL_VICO_RECV+8*7+myRank, nrecvs);
-    
-                        int tag = VICO_SOLVER_TAG + 7;
-    
-                        Ippl::Comm->recv(i, tag, fd_m, *buf, nrecvs * sizeof(double), nrecvs);
-                        buf->resetReadPos();
-    
-                        unpack(intersection, view, fd_m, nghost, ldom, true, true, true);
-                    }
-                }
-            }
-    
-            // Wait for all messages to be received
-            if (requests.size() > 0) {
-                MPI_Waitall(requests.size(), requests.data(), MPI_STATUSES_IGNORE);
-            }
-            Ippl::Comm->barrier();
-        };
-
-        template <typename Tlhs, typename Trhs, unsigned Dim, class M, class C> 
-	void
-        FFTPoissonSolver<Tlhs, Trhs, Dim, M, C>::communicateVico(Vector<int,Dim> size,
-        typename Field_t::view_type view_g, const ippl::NDIndex<Dim> ldom_g,
-        const int nghost_g, typename Field_t::view_type view, const ippl::NDIndex<Dim> ldom,
-        const int nghost, FieldLayout_t& layout) {
-
-            const auto& lDomains2 = layout2_m->getHostLocalDomains();
-            const auto& lDomains4 = layout.getHostLocalDomains();
-=======
             if (domain2.touches(z)) {
                 auto intersection = domain2.intersect(z);
                 auto zdom         = ippl::Index((2 * size[2] - intersection[2].first()),
@@ -2144,7 +1418,6 @@
                 domain4[0] = intersection[0];
                 domain4[1] = intersection[1];
                 domain4[2] = zdom;
->>>>>>> 7f802d8f
 
                 if (ldom_g.touches(domain4)) {
                     intersection = ldom_g.intersect(domain4);
@@ -2566,4 +1839,567 @@
         }
         Ippl::Comm->barrier();
     };
+
+    // CommunicateVico for VICO_2 (2N+1 to 2N)
+    template <typename FieldLHS, typename FieldRHS>
+    void FFTPoissonSolver<FieldLHS, FieldRHS>::communicateVico(
+        Vector<int, Dim> size, typename Field_t::view_type view_g, const ippl::NDIndex<Dim> ldom_g,
+        const int nghost_g, typename Field_t::view_type view, const ippl::NDIndex<Dim> ldom,
+        const int nghost) {
+        const auto& lDomains2   = layout2_m->getHostLocalDomains();
+        const auto& lDomains2n1 = layout2n1_m->getHostLocalDomains();
+
+        std::vector<MPI_Request> requests(0);
+        const int myRank = Ippl::Comm->rank();
+        const int ranks  = Ippl::Comm->size();
+
+        // 1st step: Define 8 domains corresponding to the different quadrants
+        ippl::NDIndex<Dim> none;
+        for (unsigned i = 0; i < Dim; i++) {
+            none[i] = ippl::Index(size[i]);
+        }
+
+        ippl::NDIndex<Dim> x;
+        x[0] = ippl::Index(size[0], 2 * size[0] - 1);
+        x[1] = ippl::Index(size[1]);
+        x[2] = ippl::Index(size[2]);
+
+        ippl::NDIndex<Dim> y;
+        y[0] = ippl::Index(size[0]);
+        y[1] = ippl::Index(size[1], 2 * size[1] - 1);
+        y[2] = ippl::Index(size[2]);
+
+        ippl::NDIndex<Dim> z;
+        z[0] = ippl::Index(size[0]);
+        z[1] = ippl::Index(size[1]);
+        z[2] = ippl::Index(size[2], 2 * size[2] - 1);
+
+        ippl::NDIndex<Dim> xy;
+        xy[0] = ippl::Index(size[0], 2 * size[0] - 1);
+        xy[1] = ippl::Index(size[1], 2 * size[1] - 1);
+        xy[2] = ippl::Index(size[2]);
+
+        ippl::NDIndex<Dim> xz;
+        xz[0] = ippl::Index(size[0], 2 * size[0] - 1);
+        xz[1] = ippl::Index(size[1]);
+        xz[2] = ippl::Index(size[2], 2 * size[2] - 1);
+
+        ippl::NDIndex<Dim> yz;
+        yz[0] = ippl::Index(size[0]);
+        yz[1] = ippl::Index(size[1], 2 * size[1] - 1);
+        yz[2] = ippl::Index(size[2], 2 * size[2] - 1);
+
+        ippl::NDIndex<Dim> xyz;
+        for (unsigned i = 0; i < Dim; i++) {
+            xyz[i] = ippl::Index(size[i], 2 * size[i] - 1);
+        }
+
+        // 2nd step: send
+        for (int i = 0; i < ranks; ++i) {
+            auto domain2 = lDomains2[i];
+
+            if (domain2.touches(none)) {
+                auto intersection = domain2.intersect(none);
+
+                if (ldom_g.touches(intersection)) {
+                    intersection = intersection.intersect(ldom_g);
+                    requests.resize(requests.size() + 1);
+
+                    Communicate::size_type nsends;
+                    pack(intersection, view_g, fd_m, nghost_g, ldom_g, nsends);
+
+                    buffer_type buf = Ippl::Comm->getBuffer<Trhs>(IPPL_VICO_SEND + i, nsends);
+
+                    int tag = VICO_SOLVER_TAG;
+
+                    Ippl::Comm->isend(i, tag, fd_m, *buf, requests.back(), nsends);
+                    buf->resetWritePos();
+                }
+            }
+
+            if (domain2.touches(x)) {
+                auto intersection = domain2.intersect(x);
+                auto xdom         = ippl::Index((2 * size[0] - intersection[0].first()),
+                                                (2 * size[0] - intersection[0].last()), -1);
+
+                ippl::NDIndex<Dim> domain2n1;
+                domain2n1[0] = xdom;
+                domain2n1[1] = intersection[1];
+                domain2n1[2] = intersection[2];
+
+                if (ldom_g.touches(domain2n1)) {
+                    intersection = ldom_g.intersect(domain2n1);
+
+                    requests.resize(requests.size() + 1);
+
+                    Communicate::size_type nsends;
+                    pack(intersection, view_g, fd_m, nghost_g, ldom_g, nsends);
+
+                    buffer_type buf = Ippl::Comm->getBuffer<Trhs>(IPPL_VICO_SEND + 8 + i, nsends);
+
+                    int tag = VICO_SOLVER_TAG + 1;
+
+                    Ippl::Comm->isend(i, tag, fd_m, *buf, requests.back(), nsends);
+                    buf->resetWritePos();
+                }
+            }
+
+            if (domain2.touches(y)) {
+                auto intersection = domain2.intersect(y);
+                auto ydom         = ippl::Index((2 * size[1] - intersection[1].first()),
+                                                (2 * size[1] - intersection[1].last()), -1);
+
+                ippl::NDIndex<Dim> domain2n1;
+                domain2n1[0] = intersection[0];
+                domain2n1[1] = ydom;
+                domain2n1[2] = intersection[2];
+
+                if (ldom_g.touches(domain2n1)) {
+                    intersection = ldom_g.intersect(domain2n1);
+
+                    requests.resize(requests.size() + 1);
+
+                    Communicate::size_type nsends;
+                    pack(intersection, view_g, fd_m, nghost_g, ldom_g, nsends);
+
+                    buffer_type buf =
+                        Ippl::Comm->getBuffer<Trhs>(IPPL_VICO_SEND + 2 * 8 + i, nsends);
+
+                    int tag = VICO_SOLVER_TAG + 2;
+
+                    Ippl::Comm->isend(i, tag, fd_m, *buf, requests.back(), nsends);
+                    buf->resetWritePos();
+                }
+            }
+
+            if (domain2.touches(z)) {
+                auto intersection = domain2.intersect(z);
+                auto zdom         = ippl::Index((2 * size[2] - intersection[2].first()),
+                                                (2 * size[2] - intersection[2].last()), -1);
+
+                ippl::NDIndex<Dim> domain2n1;
+                domain2n1[0] = intersection[0];
+                domain2n1[1] = intersection[1];
+                domain2n1[2] = zdom;
+
+                if (ldom_g.touches(domain2n1)) {
+                    intersection = ldom_g.intersect(domain2n1);
+
+                    requests.resize(requests.size() + 1);
+
+                    Communicate::size_type nsends;
+                    pack(intersection, view_g, fd_m, nghost_g, ldom_g, nsends);
+
+                    buffer_type buf =
+                        Ippl::Comm->getBuffer<Trhs>(IPPL_VICO_SEND + 3 * 8 + i, nsends);
+
+                    int tag = VICO_SOLVER_TAG + 3;
+
+                    Ippl::Comm->isend(i, tag, fd_m, *buf, requests.back(), nsends);
+                    buf->resetWritePos();
+                }
+            }
+
+            if (domain2.touches(xy)) {
+                auto intersection = domain2.intersect(xy);
+                auto xdom         = ippl::Index((2 * size[0] - intersection[0].first()),
+                                                (2 * size[0] - intersection[0].last()), -1);
+                auto ydom         = ippl::Index((2 * size[1] - intersection[1].first()),
+                                                (2 * size[1] - intersection[1].last()), -1);
+
+                ippl::NDIndex<Dim> domain2n1;
+                domain2n1[0] = xdom;
+                domain2n1[1] = ydom;
+                domain2n1[2] = intersection[2];
+
+                if (ldom_g.touches(domain2n1)) {
+                    intersection = ldom_g.intersect(domain2n1);
+
+                    requests.resize(requests.size() + 1);
+
+                    Communicate::size_type nsends;
+                    pack(intersection, view_g, fd_m, nghost_g, ldom_g, nsends);
+
+                    buffer_type buf =
+                        Ippl::Comm->getBuffer<Trhs>(IPPL_VICO_SEND + 4 * 8 + i, nsends);
+
+                    int tag = VICO_SOLVER_TAG + 4;
+
+                    Ippl::Comm->isend(i, tag, fd_m, *buf, requests.back(), nsends);
+                    buf->resetWritePos();
+                }
+            }
+
+            if (domain2.touches(yz)) {
+                auto intersection = domain2.intersect(yz);
+                auto ydom         = ippl::Index((2 * size[1] - intersection[1].first()),
+                                                (2 * size[1] - intersection[1].last()), -1);
+                auto zdom         = ippl::Index((2 * size[2] - intersection[2].first()),
+                                                (2 * size[2] - intersection[2].last()), -1);
+
+                ippl::NDIndex<Dim> domain2n1;
+                domain2n1[0] = intersection[0];
+                domain2n1[1] = ydom;
+                domain2n1[2] = zdom;
+
+                if (ldom_g.touches(domain2n1)) {
+                    intersection = ldom_g.intersect(domain2n1);
+
+                    requests.resize(requests.size() + 1);
+
+                    Communicate::size_type nsends;
+                    pack(intersection, view_g, fd_m, nghost_g, ldom_g, nsends);
+
+                    buffer_type buf =
+                        Ippl::Comm->getBuffer<Trhs>(IPPL_VICO_SEND + 5 * 8 + i, nsends);
+
+                    int tag = VICO_SOLVER_TAG + 5;
+
+                    Ippl::Comm->isend(i, tag, fd_m, *buf, requests.back(), nsends);
+                    buf->resetWritePos();
+                }
+            }
+
+            if (domain2.touches(xz)) {
+                auto intersection = domain2.intersect(xz);
+                auto xdom         = ippl::Index((2 * size[0] - intersection[0].first()),
+                                                (2 * size[0] - intersection[0].last()), -1);
+                auto zdom         = ippl::Index((2 * size[2] - intersection[2].first()),
+                                                (2 * size[2] - intersection[2].last()), -1);
+
+                ippl::NDIndex<Dim> domain2n1;
+                domain2n1[0] = xdom;
+                domain2n1[1] = intersection[1];
+                domain2n1[2] = zdom;
+
+                if (ldom_g.touches(domain2n1)) {
+                    intersection = ldom_g.intersect(domain2n1);
+
+                    requests.resize(requests.size() + 1);
+
+                    Communicate::size_type nsends;
+                    pack(intersection, view_g, fd_m, nghost_g, ldom_g, nsends);
+
+                    buffer_type buf =
+                        Ippl::Comm->getBuffer<Trhs>(IPPL_VICO_SEND + 6 * 8 + i, nsends);
+
+                    int tag = VICO_SOLVER_TAG + 6;
+
+                    Ippl::Comm->isend(i, tag, fd_m, *buf, requests.back(), nsends);
+                    buf->resetWritePos();
+                }
+            }
+
+            if (domain2.touches(xyz)) {
+                auto intersection = domain2.intersect(xyz);
+                auto xdom         = ippl::Index((2 * size[0] - intersection[0].first()),
+                                                (2 * size[0] - intersection[0].last()), -1);
+                auto ydom         = ippl::Index((2 * size[1] - intersection[1].first()),
+                                                (2 * size[1] - intersection[1].last()), -1);
+                auto zdom         = ippl::Index((2 * size[2] - intersection[2].first()),
+                                                (2 * size[2] - intersection[2].last()), -1);
+
+                ippl::NDIndex<Dim> domain2n1;
+                domain2n1[0] = xdom;
+                domain2n1[1] = ydom;
+                domain2n1[2] = zdom;
+
+                if (ldom_g.touches(domain2n1)) {
+                    intersection = ldom_g.intersect(domain2n1);
+
+                    requests.resize(requests.size() + 1);
+
+                    Communicate::size_type nsends;
+                    pack(intersection, view_g, fd_m, nghost_g, ldom_g, nsends);
+
+                    buffer_type buf =
+                        Ippl::Comm->getBuffer<Trhs>(IPPL_VICO_SEND + 7 * 8 + i, nsends);
+
+                    int tag = VICO_SOLVER_TAG + 7;
+
+                    Ippl::Comm->isend(i, tag, fd_m, *buf, requests.back(), nsends);
+                    buf->resetWritePos();
+                }
+            }
+        }
+
+        // 3rd step: receive
+        for (int i = 0; i < ranks; ++i) {
+            if (ldom.touches(none)) {
+                auto intersection = ldom.intersect(none);
+
+                if (lDomains2n1[i].touches(intersection)) {
+                    intersection = intersection.intersect(lDomains2n1[i]);
+
+                    Communicate::size_type nrecvs;
+                    nrecvs = intersection.size();
+
+                    buffer_type buf = Ippl::Comm->getBuffer<Trhs>(IPPL_VICO_RECV + myRank, nrecvs);
+
+                    int tag = VICO_SOLVER_TAG;
+
+                    Ippl::Comm->recv(i, tag, fd_m, *buf, nrecvs * sizeof(Trhs), nrecvs);
+                    buf->resetReadPos();
+
+                    unpack(intersection, view, fd_m, nghost, ldom);
+                }
+            }
+
+            if (ldom.touches(x)) {
+                auto intersection = ldom.intersect(x);
+
+                auto xdom = ippl::Index((2 * size[0] - intersection[0].first()),
+                                        (2 * size[0] - intersection[0].last()), -1);
+
+                ippl::NDIndex<Dim> domain2n1;
+                domain2n1[0] = xdom;
+                domain2n1[1] = intersection[1];
+                domain2n1[2] = intersection[2];
+
+                if (lDomains2n1[i].touches(domain2n1)) {
+                    domain2n1    = lDomains2n1[i].intersect(domain2n1);
+                    domain2n1[0] = ippl::Index(2 * size[0] - domain2n1[0].first(),
+                                               2 * size[0] - domain2n1[0].last(), -1);
+
+                    intersection = intersection.intersect(domain2n1);
+
+                    Communicate::size_type nrecvs;
+                    nrecvs = intersection.size();
+
+                    buffer_type buf =
+                        Ippl::Comm->getBuffer<Trhs>(IPPL_VICO_RECV + 8 + myRank, nrecvs);
+
+                    int tag = VICO_SOLVER_TAG + 1;
+
+                    Ippl::Comm->recv(i, tag, fd_m, *buf, nrecvs * sizeof(Trhs), nrecvs);
+                    buf->resetReadPos();
+
+                    unpack(intersection, view, fd_m, nghost, ldom, true, false, false);
+                }
+            }
+
+            if (ldom.touches(y)) {
+                auto intersection = ldom.intersect(y);
+
+                auto ydom = ippl::Index((2 * size[1] - intersection[1].first()),
+                                        (2 * size[1] - intersection[1].last()), -1);
+
+                ippl::NDIndex<Dim> domain2n1;
+                domain2n1[0] = intersection[0];
+                domain2n1[1] = ydom;
+                domain2n1[2] = intersection[2];
+
+                if (lDomains2n1[i].touches(domain2n1)) {
+                    domain2n1    = lDomains2n1[i].intersect(domain2n1);
+                    domain2n1[1] = ippl::Index(2 * size[1] - domain2n1[1].first(),
+                                               2 * size[1] - domain2n1[1].last(), -1);
+
+                    intersection = intersection.intersect(domain2n1);
+
+                    Communicate::size_type nrecvs;
+                    nrecvs = intersection.size();
+
+                    buffer_type buf =
+                        Ippl::Comm->getBuffer<Trhs>(IPPL_VICO_RECV + 8 * 2 + myRank, nrecvs);
+
+                    int tag = VICO_SOLVER_TAG + 2;
+
+                    Ippl::Comm->recv(i, tag, fd_m, *buf, nrecvs * sizeof(Trhs), nrecvs);
+                    buf->resetReadPos();
+
+                    unpack(intersection, view, fd_m, nghost, ldom, false, true, false);
+                }
+            }
+
+            if (ldom.touches(z)) {
+                auto intersection = ldom.intersect(z);
+
+                auto zdom = ippl::Index((2 * size[2] - intersection[2].first()),
+                                        (2 * size[2] - intersection[2].last()), -1);
+
+                ippl::NDIndex<Dim> domain2n1;
+                domain2n1[0] = intersection[0];
+                domain2n1[1] = intersection[1];
+                domain2n1[2] = zdom;
+
+                if (lDomains2n1[i].touches(domain2n1)) {
+                    domain2n1    = lDomains2n1[i].intersect(domain2n1);
+                    domain2n1[2] = ippl::Index(2 * size[2] - domain2n1[2].first(),
+                                               2 * size[2] - domain2n1[2].last(), -1);
+
+                    intersection = intersection.intersect(domain2n1);
+
+                    Communicate::size_type nrecvs;
+                    nrecvs = intersection.size();
+
+                    buffer_type buf =
+                        Ippl::Comm->getBuffer<Trhs>(IPPL_VICO_RECV + 8 * 3 + myRank, nrecvs);
+
+                    int tag = VICO_SOLVER_TAG + 3;
+
+                    Ippl::Comm->recv(i, tag, fd_m, *buf, nrecvs * sizeof(Trhs), nrecvs);
+                    buf->resetReadPos();
+
+                    unpack(intersection, view, fd_m, nghost, ldom, false, false, true);
+                }
+            }
+
+            if (ldom.touches(xy)) {
+                auto intersection = ldom.intersect(xy);
+
+                auto xdom = ippl::Index((2 * size[0] - intersection[0].first()),
+                                        (2 * size[0] - intersection[0].last()), -1);
+                auto ydom = ippl::Index((2 * size[1] - intersection[1].first()),
+                                        (2 * size[1] - intersection[1].last()), -1);
+
+                ippl::NDIndex<Dim> domain2n1;
+                domain2n1[0] = xdom;
+                domain2n1[1] = ydom;
+                domain2n1[2] = intersection[2];
+
+                if (lDomains2n1[i].touches(domain2n1)) {
+                    domain2n1    = lDomains2n1[i].intersect(domain2n1);
+                    domain2n1[0] = ippl::Index(2 * size[0] - domain2n1[0].first(),
+                                               2 * size[0] - domain2n1[0].last(), -1);
+                    domain2n1[1] = ippl::Index(2 * size[1] - domain2n1[1].first(),
+                                               2 * size[1] - domain2n1[1].last(), -1);
+
+                    intersection = intersection.intersect(domain2n1);
+
+                    Communicate::size_type nrecvs;
+                    nrecvs = intersection.size();
+
+                    buffer_type buf =
+                        Ippl::Comm->getBuffer<Trhs>(IPPL_VICO_RECV + 8 * 4 + myRank, nrecvs);
+
+                    int tag = VICO_SOLVER_TAG + 4;
+
+                    Ippl::Comm->recv(i, tag, fd_m, *buf, nrecvs * sizeof(Trhs), nrecvs);
+                    buf->resetReadPos();
+
+                    unpack(intersection, view, fd_m, nghost, ldom, true, true, false);
+                }
+            }
+
+            if (ldom.touches(yz)) {
+                auto intersection = ldom.intersect(yz);
+
+                auto ydom = ippl::Index((2 * size[1] - intersection[1].first()),
+                                        (2 * size[1] - intersection[1].last()), -1);
+                auto zdom = ippl::Index((2 * size[2] - intersection[2].first()),
+                                        (2 * size[2] - intersection[2].last()), -1);
+
+                ippl::NDIndex<Dim> domain2n1;
+                domain2n1[0] = intersection[0];
+                domain2n1[1] = ydom;
+                domain2n1[2] = zdom;
+
+                if (lDomains2n1[i].touches(domain2n1)) {
+                    domain2n1    = lDomains2n1[i].intersect(domain2n1);
+                    domain2n1[1] = ippl::Index(2 * size[1] - domain2n1[1].first(),
+                                               2 * size[1] - domain2n1[1].last(), -1);
+                    domain2n1[2] = ippl::Index(2 * size[2] - domain2n1[2].first(),
+                                               2 * size[2] - domain2n1[2].last(), -1);
+
+                    intersection = intersection.intersect(domain2n1);
+
+                    Communicate::size_type nrecvs;
+                    nrecvs = intersection.size();
+
+                    buffer_type buf =
+                        Ippl::Comm->getBuffer<Trhs>(IPPL_VICO_RECV + 8 * 5 + myRank, nrecvs);
+
+                    int tag = VICO_SOLVER_TAG + 5;
+
+                    Ippl::Comm->recv(i, tag, fd_m, *buf, nrecvs * sizeof(Trhs), nrecvs);
+                    buf->resetReadPos();
+
+                    unpack(intersection, view, fd_m, nghost, ldom, false, true, true);
+                }
+            }
+
+            if (ldom.touches(xz)) {
+                auto intersection = ldom.intersect(xz);
+
+                auto xdom = ippl::Index((2 * size[0] - intersection[0].first()),
+                                        (2 * size[0] - intersection[0].last()), -1);
+                auto zdom = ippl::Index((2 * size[2] - intersection[2].first()),
+                                        (2 * size[2] - intersection[2].last()), -1);
+
+                ippl::NDIndex<Dim> domain2n1;
+                domain2n1[0] = xdom;
+                domain2n1[1] = intersection[1];
+                domain2n1[2] = zdom;
+
+                if (lDomains2n1[i].touches(domain2n1)) {
+                    domain2n1    = lDomains2n1[i].intersect(domain2n1);
+                    domain2n1[0] = ippl::Index(2 * size[0] - domain2n1[0].first(),
+                                               2 * size[0] - domain2n1[0].last(), -1);
+                    domain2n1[2] = ippl::Index(2 * size[2] - domain2n1[2].first(),
+                                               2 * size[2] - domain2n1[2].last(), -1);
+
+                    intersection = intersection.intersect(domain2n1);
+
+                    Communicate::size_type nrecvs;
+                    nrecvs = intersection.size();
+
+                    buffer_type buf =
+                        Ippl::Comm->getBuffer<Trhs>(IPPL_VICO_RECV + 8 * 6 + myRank, nrecvs);
+
+                    int tag = VICO_SOLVER_TAG + 6;
+
+                    Ippl::Comm->recv(i, tag, fd_m, *buf, nrecvs * sizeof(Trhs), nrecvs);
+                    buf->resetReadPos();
+
+                    unpack(intersection, view, fd_m, nghost, ldom, true, false, true);
+                }
+            }
+
+            if (ldom.touches(xyz)) {
+                auto intersection = ldom.intersect(xyz);
+
+                auto xdom = ippl::Index((2 * size[0] - intersection[0].first()),
+                                        (2 * size[0] - intersection[0].last()), -1);
+                auto ydom = ippl::Index((2 * size[1] - intersection[1].first()),
+                                        (2 * size[1] - intersection[1].last()), -1);
+                auto zdom = ippl::Index((2 * size[2] - intersection[2].first()),
+                                        (2 * size[2] - intersection[2].last()), -1);
+
+                ippl::NDIndex<Dim> domain2n1;
+                domain2n1[0] = xdom;
+                domain2n1[1] = ydom;
+                domain2n1[2] = zdom;
+
+                if (lDomains2n1[i].touches(domain2n1)) {
+                    domain2n1    = lDomains2n1[i].intersect(domain2n1);
+                    domain2n1[0] = ippl::Index(2 * size[0] - domain2n1[0].first(),
+                                               2 * size[0] - domain2n1[0].last(), -1);
+                    domain2n1[1] = ippl::Index(2 * size[1] - domain2n1[1].first(),
+                                               2 * size[1] - domain2n1[1].last(), -1);
+                    domain2n1[2] = ippl::Index(2 * size[2] - domain2n1[2].first(),
+                                               2 * size[2] - domain2n1[2].last(), -1);
+
+                    intersection = intersection.intersect(domain2n1);
+
+                    Communicate::size_type nrecvs;
+                    nrecvs = intersection.size();
+
+                    buffer_type buf =
+                        Ippl::Comm->getBuffer<Trhs>(IPPL_VICO_RECV + 8 * 7 + myRank, nrecvs);
+
+                    int tag = VICO_SOLVER_TAG + 7;
+
+                    Ippl::Comm->recv(i, tag, fd_m, *buf, nrecvs * sizeof(Trhs), nrecvs);
+                    buf->resetReadPos();
+
+                    unpack(intersection, view, fd_m, nghost, ldom, true, true, true);
+                }
+            }
+        }
+
+        if (requests.size() > 0) {
+            MPI_Waitall(requests.size(), requests.data(), MPI_STATUSES_IGNORE);
+        }
+        Ippl::Comm->barrier();
+    };
 }  // namespace ippl