--- conflicted
+++ resolved
@@ -111,13 +111,10 @@
 }
 
 int main(int argc, char* argv[]) {
-<<<<<<< HEAD
     ippl::initialize(argc, argv);
     {
         Inform msg("");
         Inform msg2all("", INFORM_ALL_NODES);
-
-        std::string algorithm = "BIHARMONIC";
 
         // start a timer to time the FFT Poisson solver
         static IpplTimings::TimerRef allTimer = IpplTimings::getTimer("allTimer");
@@ -222,17 +219,24 @@
 
             Kokkos::fence();
 
+            // parameter list for solver
+            ippl::ParameterList params;
+
             // set the FFT parameters
-            ippl::ParameterList fftParams;
-            fftParams.add("use_heffte_defaults", false);
-            fftParams.add("use_pencils", true);
-            fftParams.add("use_gpu_aware", true);
-            fftParams.add("comm", ippl::a2av);
-            fftParams.add("r2c_direction", 0);
+            params.add("use_heffte_defaults", false);
+            params.add("use_pencils", true);
+            params.add("use_gpu_aware", true);
+            params.add("comm", ippl::a2av);
+            params.add("r2c_direction", 0);
+
+            // set the algorithm (BIHARMONIC here)
+            params.add("algorithm", Solver_t::BIHARMONIC);
+
+            // add output type
+            params.add("output_type", Solver_t::SOL_AND_GRAD);
 
             // define an FFTPoissonSolver object
-            ippl::FFTPoissonSolver<VectorField_t, ScalarField_t> FFTsolver(fieldE, rho, fftParams,
-                                                                        algorithm);
+            Solver_t FFTsolver(fieldE, rho, params);
 
             // solve the Poisson equation -> rho contains the solution (phi) now
             FFTsolver.solve();
@@ -282,178 +286,6 @@
 
             msg << std::setprecision(16) << dx << " " << err << " " << errE[0] << " " << errE[1] << " "
                 << errE[2] << endl;
-=======
-    Ippl ippl(argc, argv);
-    Inform msg("");
-    Inform msg2all("", INFORM_ALL_NODES);
-
-    // start a timer to time the FFT Poisson solver
-    static IpplTimings::TimerRef allTimer = IpplTimings::getTimer("allTimer");
-    IpplTimings::startTimer(allTimer);
-
-    // number of interations
-    const int n = 6;
-
-    // number of gridpoints to iterate over
-    std::array<int, n> N = {4, 8, 16, 32, 64, 128};
-
-    msg << "Spacing Error" << endl;
-
-    for (int p = 0; p < n; ++p) {
-        // domain
-        int pt = N[p];
-        ippl::Index I(pt);
-        ippl::NDIndex<3> owned(I, I, I);
-
-        // specifies decomposition; here all dimensions are parallel
-        ippl::e_dim_tag decomp[3];
-        for (unsigned int d = 0; d < 3; d++)
-            decomp[d] = ippl::PARALLEL;
-
-        // unit box
-        double dx                      = 1.0 / pt;
-        ippl::Vector<double, 3> hx     = {dx, dx, dx};
-        ippl::Vector<double, 3> origin = {0.0, 0.0, 0.0};
-        ippl::UniformCartesian<double, 3> mesh(owned, hx, origin);
-
-        // all parallel layout, standard domain, normal axis order
-        ippl::FieldLayout<3> layout(owned, decomp);
-
-        // define the R (rho) field
-        ScalarField_t rho;
-        rho.initialize(mesh, layout);
-
-        // define the exact solution field
-        ScalarField_t exact;
-        exact.initialize(mesh, layout);
-
-        // field for gradient and exact gradient
-        VectorField_t fieldE, exactE;
-        fieldE.initialize(mesh, layout);
-        exactE.initialize(mesh, layout);
-
-        // assign the rho field with a gaussian
-        typename ScalarField_t::view_type view_rho = rho.getView();
-        const int nghost                           = rho.getNghost();
-        const auto& ldom                           = layout.getLocalNDIndex();
-
-        Kokkos::parallel_for(
-            "Assign rho field", ippl::getRangePolicy(view_rho, nghost),
-            KOKKOS_LAMBDA(const int i, const int j, const int k) {
-                // go from local to global indices
-                const int ig = i + ldom[0].first() - nghost;
-                const int jg = j + ldom[1].first() - nghost;
-                const int kg = k + ldom[2].first() - nghost;
-
-                // define the physical points (cell-centered)
-                double x = (ig + 0.5) * hx[0] + origin[0];
-                double y = (jg + 0.5) * hx[1] + origin[1];
-                double z = (kg + 0.5) * hx[2] + origin[2];
-
-                view_rho(i, j, k) = gaussian(x, y, z);
-            });
-
-        // assign the exact field with its values (erf function)
-        typename ScalarField_t::view_type view_exact = exact.getView();
-
-        Kokkos::parallel_for(
-            "Assign exact field", ippl::getRangePolicy(view_exact, nghost),
-            KOKKOS_LAMBDA(const int i, const int j, const int k) {
-                const int ig = i + ldom[0].first() - nghost;
-                const int jg = j + ldom[1].first() - nghost;
-                const int kg = k + ldom[2].first() - nghost;
-
-                double x = (ig + 0.5) * hx[0] + origin[0];
-                double y = (jg + 0.5) * hx[1] + origin[1];
-                double z = (kg + 0.5) * hx[2] + origin[2];
-
-                view_exact(i, j, k) = exact_fct(x, y, z);
-            });
-
-        // assign the exact gradient field
-        auto view_grad = exactE.getView();
-        Kokkos::parallel_for(
-            "Assign exact field", ippl::getRangePolicy(view_grad, nghost),
-            KOKKOS_LAMBDA(const int i, const int j, const int k) {
-                const int ig = i + ldom[0].first() - nghost;
-                const int jg = j + ldom[1].first() - nghost;
-                const int kg = k + ldom[2].first() - nghost;
-
-                double x = (ig + 0.5) * hx[0] + origin[0];
-                double y = (jg + 0.5) * hx[1] + origin[1];
-                double z = (kg + 0.5) * hx[2] + origin[2];
-
-                view_grad(i, j, k)[0] = exact_grad(x, y, z)[0];
-                view_grad(i, j, k)[1] = exact_grad(x, y, z)[1];
-                view_grad(i, j, k)[2] = exact_grad(x, y, z)[2];
-            });
-
-        Kokkos::fence();
-
-        // parameter list for solver
-        ippl::ParameterList params;
-
-        // set the FFT parameters
-        params.add("use_heffte_defaults", false);
-        params.add("use_pencils", true);
-        params.add("use_gpu_aware", true);
-        params.add("comm", ippl::a2av);
-        params.add("r2c_direction", 0);
-
-        // set the algorithm (BIHARMONIC here)
-        params.add("algorithm", Solver_t::BIHARMONIC);
-
-        // add output type
-        params.add("output_type", Solver_t::SOL_AND_GRAD);
-
-        // define an FFTPoissonSolver object
-        Solver_t FFTsolver(fieldE, rho, params);
-
-        // solve the Poisson equation -> rho contains the solution (phi) now
-        FFTsolver.solve();
-
-        // compute relative error norm for potential
-        rho        = rho - exact;
-        double err = norm(rho) / norm(exact);
-
-        // compute relative error norm for the E-field components
-        ippl::Vector<double, 3> errE{0.0, 0.0, 0.0};
-        fieldE           = fieldE - exactE;
-        auto view_fieldE = fieldE.getView();
-
-        for (size_t d = 0; d < 3; ++d) {
-            double temp = 0.0;
-
-            Kokkos::parallel_reduce(
-                "Vector errorNr reduce", ippl::getRangePolicy(view_fieldE, nghost),
-
-                KOKKOS_LAMBDA(const size_t i, const size_t j, const size_t k, double& valL) {
-                    double myVal = pow(view_fieldE(i, j, k)[d], 2);
-                    valL += myVal;
-                },
-                Kokkos::Sum<double>(temp));
-
-            double globaltemp = 0.0;
-            MPI_Allreduce(&temp, &globaltemp, 1, MPI_DOUBLE, MPI_SUM, Ippl::getComm());
-            double errorNr = std::sqrt(globaltemp);
-
-            temp = 0.0;
-
-            Kokkos::parallel_reduce(
-                "Vector errorDr reduce", ippl::getRangePolicy(view_grad, nghost),
-
-                KOKKOS_LAMBDA(const size_t i, const size_t j, const size_t k, double& valL) {
-                    double myVal = pow(view_grad(i, j, k)[d], 2);
-                    valL += myVal;
-                },
-                Kokkos::Sum<double>(temp));
-
-            globaltemp = 0.0;
-            MPI_Allreduce(&temp, &globaltemp, 1, MPI_DOUBLE, MPI_SUM, Ippl::getComm());
-            double errorDr = std::sqrt(globaltemp);
-
-            errE[d] = errorNr / errorDr;
->>>>>>> 7f802d8f
         }
 
         // stop the timer
@@ -461,6 +293,5 @@
         IpplTimings::print(std::string("timing.dat"));
     }
     ippl::finalize();
-
     return 0;
 }