--- conflicted
+++ resolved
@@ -76,207 +76,6 @@
 }
 
 int main(int argc, char* argv[]) {
-<<<<<<< HEAD
-    Ippl ippl(argc, argv);
-
-    Inform msg(argv[0]);
-    Inform msg2all(argv[0], INFORM_ALL_NODES);
-
-    const unsigned int Dim = 3;
-
-    using Mesh_t      = ippl::UniformCartesian<double, 3>;
-    using Centering_t = Mesh_t::DefaultCentering;
-    typedef ippl::Field<double, Dim, Mesh_t, Centering_t> field;
-    typedef ippl::Field<ippl::Vector<double, Dim>, Dim, Mesh_t, Centering_t> fieldV;
-    using Solver_t = ippl::FFTPoissonSolver<fieldV, field>;
-
-    // start a timer
-    static IpplTimings::TimerRef allTimer = IpplTimings::getTimer("allTimer");
-    IpplTimings::startTimer(allTimer);
-
-    // get the gridsize from the user
-    ippl::Vector<int, Dim> nr = {std::atoi(argv[1]), std::atoi(argv[2]), std::atoi(argv[3])};
-
-    // get heffte parameters from the user
-    std::string reshape       = argv[4];  // slabs or pencils
-    std::string communication = argv[5];  // a2a or p2p
-    std::string reordering    = argv[6];  // reorder or no-reorder
-
-    // get the algorithm to be used
-    std::string algorithm = argv[7];  // Hockney or Vico
-
-    // print out info and title for the relative error (L2 norm)
-    msg << "Test Gaussian, grid = " << nr << ", heffte params: " << reshape << " " << communication
-        << " " << reordering << ", algorithm = " << algorithm << endl;
-    msg << "Spacing Error ErrorEx ErrorEy ErrorEz" << endl;
-
-    // domain
-    ippl::NDIndex<Dim> owned;
-    for (unsigned i = 0; i < Dim; i++) {
-        owned[i] = ippl::Index(nr[i]);
-    }
-
-    // specifies decomposition; here all dimensions are parallel
-    ippl::e_dim_tag decomp[Dim];
-    for (unsigned int d = 0; d < Dim; d++) {
-        decomp[d] = ippl::PARALLEL;
-    }
-
-    // unit box
-    double dx                        = 1.0 / nr[0];
-    double dy                        = 1.0 / nr[1];
-    double dz                        = 1.0 / nr[2];
-    ippl::Vector<double, Dim> hr     = {dx, dy, dz};
-    ippl::Vector<double, Dim> origin = {0.0, 0.0, 0.0};
-    Mesh_t mesh(owned, hr, origin);
-
-    // all parallel layout, standard domain, normal axis order
-    ippl::FieldLayout<Dim> layout(owned, decomp);
-
-    // define the R (rho) field
-    field exact, rho;
-    exact.initialize(mesh, layout);
-    rho.initialize(mesh, layout);
-
-    // define the Vector field E (LHS)
-    fieldV exactE, fieldE;
-    exactE.initialize(mesh, layout);
-    fieldE.initialize(mesh, layout);
-
-    field Ex, Ey, Ez;
-    Ex.initialize(mesh, layout);
-    Ey.initialize(mesh, layout);
-    Ez.initialize(mesh, layout);
-
-    // assign the rho field with a gaussian
-    typename field::view_type view_rho = rho.getView();
-    const int nghost                   = rho.getNghost();
-    const auto& ldom                   = layout.getLocalNDIndex();
-
-    Kokkos::parallel_for(
-        "Assign rho field", ippl::getRangePolicy(view_rho, nghost),
-        KOKKOS_LAMBDA(const int i, const int j, const int k) {
-            // go from local to global indices
-            const int ig = i + ldom[0].first() - nghost;
-            const int jg = j + ldom[1].first() - nghost;
-            const int kg = k + ldom[2].first() - nghost;
-
-            // define the physical points (cell-centered)
-            double x = (ig + 0.5) * hr[0] + origin[0];
-            double y = (jg + 0.5) * hr[1] + origin[1];
-            double z = (kg + 0.5) * hr[2] + origin[2];
-
-            view_rho(i, j, k) = gaussian(x, y, z);
-        });
-
-    // assign the exact field with its values (erf function)
-    typename field::view_type view_exact = exact.getView();
-
-    Kokkos::parallel_for(
-        "Assign exact field", ippl::getRangePolicy(view_exact, nghost),
-        KOKKOS_LAMBDA(const int i, const int j, const int k) {
-            const int ig = i + ldom[0].first() - nghost;
-            const int jg = j + ldom[1].first() - nghost;
-            const int kg = k + ldom[2].first() - nghost;
-
-            double x = (ig + 0.5) * hr[0] + origin[0];
-            double y = (jg + 0.5) * hr[1] + origin[1];
-            double z = (kg + 0.5) * hr[2] + origin[2];
-
-            view_exact(i, j, k) = exact_fct(x, y, z);
-        });
-
-    // assign the exact E field
-    auto view_exactE = exactE.getView();
-
-    Kokkos::parallel_for(
-        "Assign exact E-field", ippl::getRangePolicy(view_exactE, nghost),
-        KOKKOS_LAMBDA(const int i, const int j, const int k) {
-            const int ig = i + ldom[0].first() - nghost;
-            const int jg = j + ldom[1].first() - nghost;
-            const int kg = k + ldom[2].first() - nghost;
-
-            double x = (ig + 0.5) * hr[0] + origin[0];
-            double y = (jg + 0.5) * hr[1] + origin[1];
-            double z = (kg + 0.5) * hr[2] + origin[2];
-
-            view_exactE(i, j, k)[0] = exact_E(x, y, z)[0];
-            view_exactE(i, j, k)[1] = exact_E(x, y, z)[1];
-            view_exactE(i, j, k)[2] = exact_E(x, y, z)[2];
-        });
-
-    // Parameter List to pass to solver
-    ippl::ParameterList params;
-
-    // set the FFT parameters
-    if (reshape == "pencils") {
-        params.add("use_pencils", true);
-    } else if (reshape == "slabs") {
-        params.add("use_pencils", false);
-    } else {
-        throw IpplException("TestGaussian.cpp main()", "Unrecognized heffte parameter");
-    }
-
-    if (communication == "a2a") {
-        params.add("comm", ippl::a2a);
-    } else if (communication == "a2av") {
-        params.add("comm", ippl::a2av);
-    } else if (communication == "p2p") {
-        params.add("comm", ippl::p2p);
-    } else if (communication == "p2p_pl") {
-        params.add("comm", ippl::p2p_pl);
-    } else {
-        throw IpplException("TestGaussian.cpp main()", "Unrecognized heffte parameter");
-    }
-
-    if (reordering == "reorder") {
-        params.add("use_reorder", true);
-    } else if (reordering == "no-reorder") {
-        params.add("use_reorder", false);
-    } else {
-        throw IpplException("TestGaussian.cpp main()", "Unrecognized heffte parameter");
-    }
-    params.add("use_heffte_defaults", false);
-    params.add("use_gpu_aware", true);
-    params.add("r2c_direction", 0);
-
-    // set the algorithm
-    if (algorithm == "HOCKNEY") {
-        params.add("algorithm", Solver_t::HOCKNEY);
-    } else if (algorithm == "VICO") {
-        params.add("algorithm", Solver_t::VICO);
-    } else if (algorithm == "VICO_2") {
-        params.add("algorithm", Solver_t::VICO_2);
-    } else {
-        throw IpplException("TestGaussian.cpp main()", "Unrecognized algorithm type");
-    }
-
-    // add output type
-    params.add("output_type", Solver_t::SOL_AND_GRAD);
-
-    // define an FFTPoissonSolver object
-    Solver_t FFTsolver(fieldE, rho, params);
-
-    // iterate over 5 timesteps
-    for (int times = 0; times < 5; ++times) {
-        // solve the Poisson equation -> rho contains the solution (phi) now
-        FFTsolver.solve();
-
-        const int nghostE = fieldE.getNghost();
-        auto Eview        = fieldE.getView();
-
-        auto viewEx = Ex.getView();
-        auto viewEy = Ey.getView();
-        auto viewEz = Ez.getView();
-
-        Kokkos::parallel_for(
-            "Vector E reduce", ippl::getRangePolicy(Eview, nghostE),
-            KOKKOS_LAMBDA(const size_t i, const size_t j, const size_t k) {
-                viewEx(i, j, k) = Eview(i, j, k)[0];
-                viewEy(i, j, k) = Eview(i, j, k)[1];
-                viewEz(i, j, k) = Eview(i, j, k)[2];
-            });
-=======
     ippl::initialize(argc, argv);
     {
         Inform msg(argv[0]);
@@ -306,8 +105,8 @@
         std::string algorithm = argv[7];  // Hockney or Vico
 
         // print out info and title for the relative error (L2 norm)
-        msg << "Test Gaussian, grid = " << nr << ", heffte params: " << reshape << " " << communication
-            << " " << reordering << ", algorithm = " << algorithm << endl;
+        msg << "Test Gaussian, grid = " << nr << ", heffte params: " << reshape << " "
+            << communication << " " << reordering << ", algorithm = " << algorithm << endl;
         msg << "Spacing Error ErrorEx ErrorEy ErrorEz" << endl;
 
         // domain
@@ -315,7 +114,6 @@
         for (unsigned i = 0; i < Dim; i++) {
             owned[i] = ippl::Index(nr[i]);
         }
->>>>>>> 8b1acc9d
 
         // specifies decomposition; here all dimensions are parallel
         ippl::e_dim_tag decomp[Dim];
@@ -446,6 +244,8 @@
             params.add("algorithm", Solver_t::HOCKNEY);
         } else if (algorithm == "VICO") {
             params.add("algorithm", Solver_t::VICO);
+        } else if (algorithm == "VICO_2") {
+            params.add("algorithm", Solver_t::VICO_2);
         } else {
             throw IpplException("TestGaussian.cpp main()", "Unrecognized algorithm type");
         }
@@ -496,7 +296,8 @@
                     Kokkos::Sum<double>(temp));
 
                 double globaltemp = 0.0;
-                MPI_Allreduce(&temp, &globaltemp, 1, MPI_DOUBLE, MPI_SUM, ippl::Comm->getCommunicator());
+                MPI_Allreduce(&temp, &globaltemp, 1, MPI_DOUBLE, MPI_SUM,
+                              ippl::Comm->getCommunicator());
                 double errorNr = std::sqrt(globaltemp);
 
                 temp = 0.0;
@@ -509,14 +310,15 @@
                     Kokkos::Sum<double>(temp));
 
                 globaltemp = 0.0;
-                MPI_Allreduce(&temp, &globaltemp, 1, MPI_DOUBLE, MPI_SUM, ippl::Comm->getCommunicator());
+                MPI_Allreduce(&temp, &globaltemp, 1, MPI_DOUBLE, MPI_SUM,
+                              ippl::Comm->getCommunicator());
                 double errorDr = std::sqrt(globaltemp);
 
                 errE[d] = errorNr / errorDr;
             }
 
-            msg << std::setprecision(16) << dx << " " << err << " " << errE[0] << " " << errE[1] << " "
-                << errE[2] << endl;
+            msg << std::setprecision(16) << dx << " " << err << " " << errE[0] << " " << errE[1]
+                << " " << errE[2] << endl;
 
             // reassign the correct values to the fields for the loop to work
             Kokkos::parallel_for(
