--- conflicted
+++ resolved
@@ -31,51 +31,29 @@
         os << std::endl << ")";
     }
 
-<<<<<<< HEAD
-    template <typename T, unsigned Dim, class Mesh, class Cell>
-    void BConds<T, Dim, Mesh, Cell>::findBCNeighbors(Field<T, Dim, Mesh, Cell>& field) {
+    template <typename T, unsigned Dim, class Mesh, class Centering>
+    void BConds<T, Dim, Mesh, Centering>::findBCNeighbors(Field<T, Dim, Mesh, Centering>& field) {
         for (auto& bc : bc_m) {
             bc->findBCNeighbors(field);
-=======
-    template <typename T, unsigned Dim, class Mesh, class Centering>
-    void BConds<T, Dim, Mesh, Centering>::findBCNeighbors(Field<T, Dim, Mesh, Centering>& field) {
-        for (iterator it = bc_m.begin(); it != bc_m.end(); ++it) {
-            (*it)->findBCNeighbors(field);
->>>>>>> 310d6fe5
         }
         Kokkos::fence();
         Ippl::Comm->barrier();
     }
 
-<<<<<<< HEAD
-    template <typename T, unsigned Dim, class Mesh, class Cell>
-    void BConds<T, Dim, Mesh, Cell>::apply(Field<T, Dim, Mesh, Cell>& field) {
+    template <typename T, unsigned Dim, class Mesh, class Centering>
+    void BConds<T, Dim, Mesh, Centering>::apply(Field<T, Dim, Mesh, Centering>& field) {
         for (auto& bc : bc_m) {
             bc->apply(field);
-=======
-    template <typename T, unsigned Dim, class Mesh, class Centering>
-    void BConds<T, Dim, Mesh, Centering>::apply(Field<T, Dim, Mesh, Centering>& field) {
-        for (iterator it = bc_m.begin(); it != bc_m.end(); ++it) {
-            (*it)->apply(field);
->>>>>>> 310d6fe5
         }
         Kokkos::fence();
         Ippl::Comm->barrier();
     }
 
-<<<<<<< HEAD
-    template <typename T, unsigned Dim, class Mesh, class Cell>
-    bool BConds<T, Dim, Mesh, Cell>::changesPhysicalCells() const {
+    template <typename T, unsigned Dim, class Mesh, class Centering>
+    bool BConds<T, Dim, Mesh, Centering>::changesPhysicalCells() const {
         for (const auto& bc : bc_m) {
             if (bc->changesPhysicalCells())
                 return true;
-=======
-    template <typename T, unsigned Dim, class Mesh, class Centering>
-    bool BConds<T, Dim, Mesh, Centering>::changesPhysicalCells() const {
-        bool doesChange = false;
-        for (const_iterator it = bc_m.begin(); it != bc_m.end(); ++it) {
-            doesChange |= (*it)->changesPhysicalCells();
->>>>>>> 310d6fe5
         }
         return false;
     }
