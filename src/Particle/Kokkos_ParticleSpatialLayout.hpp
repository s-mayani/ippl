--- conflicted
+++ resolved
@@ -244,7 +244,6 @@
         int myRank = Ippl::Comm->rank();
         Kokkos::parallel_for(
             "ParticleSpatialLayout::locateParticles()",
-<<<<<<< HEAD
             mdrange_type({0, 0},
                          {ranks.extent(0), Regions.extent(0)}), 
             KOKKOS_CLASS_LAMBDA(const size_t i, const size_type j) {
@@ -267,11 +266,6 @@
                     ranks(i) = j;
                     if(ranks(i) != myRank) ids(i) = -1;
                 }
-=======
-            ranks.extent(0),
-            KOKKOS_CLASS_LAMBDA(const size_t /*i*/) {
-//             ranks(i)
->>>>>>> 45a74c4e
         });
     }
 
