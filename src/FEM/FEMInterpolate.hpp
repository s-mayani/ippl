#ifndef IPPL_FEMINTERPOLATE_H
#define IPPL_FEMINTERPOLATE_H


namespace ippl {

    /** 
    * @brief Mapping from global position to element ND index and
    * reference coordinates (xi ∈ [0,1)^Dim) on a UniformCartesian mesh.
    *
    * Assumes the input x is strictly inside the computational domain so that
    * for each dimension d: 0 ≤ (x[d]-origin[d])/h[d] < nr[d]-1.
    */
    template <typename T, unsigned Dim>
    KOKKOS_INLINE_FUNCTION void 
    locate_element_nd_and_xi(const Vector<T, Dim>& hr,
        const Vector<T, Dim>& origin,
        const Vector<T, Dim>& x,
        Vector<size_t, Dim>& e_nd,
        Vector<T, Dim>& xi) {

        for (unsigned d = 0; d < Dim; ++d) {
            const T s = (x[d] - origin[d]) / hr[d]; // To cell units
            const size_t e = static_cast<size_t>(Kokkos::floor(s));
            e_nd[d] = e;
            xi[d] = s - static_cast<T>(e);
        }
    }


    template<class View, class IVec, std::size_t... Is>
    KOKKOS_INLINE_FUNCTION
    auto view_ptr_impl(View& v, const IVec& I, std::index_sequence<Is...>)
      -> decltype(&v(I[Is]...)) {
      return &v(I[Is]...);
    }

    template<int D, class View, class IVec>
    KOKKOS_INLINE_FUNCTION
    auto view_ptr(View& v, const IVec& I)
      -> decltype(view_ptr_impl(v, I, std::make_index_sequence<D>{})) {
      return view_ptr_impl(v, I, std::make_index_sequence<D>{});
    }

    /**
     * @brief Assemble a P1 FEM load vector (RHS) from particle attributes.
     *
     * For each particle position x, locate the owning element (ND index e_nd) and
     * reference coordinate xi. Deposit the particle attribute value into the
     * element's nodal DOFs using P1 Lagrange shape functions evaluated at xi.
     *
     * @tparam AttribIn   Particle attribute type with getView()(p) -> scalar
     * @tparam Field      ippl::Field with rank=Dim nodal coefficients (RHS)
     * @tparam PosAttrib  Particle position attribute with getView()(p) -> Vector<T,Dim>
     * @tparam Space      Lagrange space providing element/DOF/topology queries
     * @tparam policy_type Kokkos execution policy (defaults to Field::execution_space)
     */
    template <typename AttribIn, typename Field, typename PosAttrib, typename Space,
        typename policy_type = Kokkos::RangePolicy<typename Field::execution_space>>
    inline void assemble_rhs_from_particles(const AttribIn& attrib, Field& f,
                                             const PosAttrib& pp, const Space& space,
                                             policy_type iteration_policy)
    {
        constexpr unsigned Dim = Field::dim;
        using T          = typename Field::value_type;
        using view_type  = typename Field::view_type;
        using mesh_type  = typename Field::Mesh_t;

        static IpplTimings::TimerRef t = IpplTimings::getTimer("assemble_rhs_from_particles(P1)");

        IpplTimings::startTimer(t);

        view_type view = f.getView();
        
        // Mesh / layout (for locating + indexing into the field view)
        mesh_type& mesh = f.get_mesh();

<<<<<<< HEAD
        ippl::FieldLayout<Dim>& layout = f.getLayout();
        const ippl::NDIndex<Dim>&     lDom   = layout.getLocalNDIndex();
        const int                     nghost = f.getNghost();
=======
        const auto hr = mesh.getMeshSpacing();
        const auto origin = mesh.getOrigin();

        const FieldLayout<Dim>& layout = f.getLayout();
        const NDIndex<Dim>& lDom = layout.getLocalNDIndex();
        const int nghost = f.getNghost();
>>>>>>> 84e0f1a3

        Field lumpedMass(mesh, layout);
        space.evaluateLumpedMass(lumpedMass);

        view_type view_lumpedmass = lumpedMass.getView();

        // Particle attribute/device views
        auto d_attr = attrib.getView();  // scalar weight per particle (e.g. charge)
        auto d_pos  = pp.getView();      // positions (Vector<T,Dim>) per particle

        Kokkos::parallel_for("assemble_rhs_from_particles_P1", iteration_policy,
            KOKKOS_LAMBDA(const size_t p) {
                const Vector<T, Dim> x = d_pos(p);
                const T val = d_attr(p);  

<<<<<<< HEAD
                Vector<size_t,Dim> e_nd;
                Vector<T,Dim>      xi;
                locate_element_nd_and_xi<T,Dim>(mesh, x, e_nd, xi);
                // Convert to the element's linear index
                const size_t e_lin = space.getElementIndex(e_nd);
                
=======
                Vector<size_t, Dim> e_nd;
                Vector<T, Dim> xi;

                locate_element_nd_and_xi<T, Dim>(hr, origin, x, e_nd, xi);

>>>>>>> 84e0f1a3
                // DOFs for this element
                const auto dofs = space.getGlobalDOFIndices(e_nd);

                // Deposit into each vertex/DOF
                for (size_t a = 0; a < dofs.dim; ++a) {
                    const size_t local = space.getLocalDOFIndex(e_nd, dofs[a]); 
                    const T w = space.evaluateRefElementShapeFunction(local, xi);

                    const auto v_nd = space.getMeshVertexNDIndex(dofs[a]); // ND coords (global, vertex-centered)
<<<<<<< HEAD

                    ippl::Vector<size_t,Dim> I;                             // indices into view
=======
                    Vector<size_t, Dim> I; // indices into view
>>>>>>> 84e0f1a3

                    for (unsigned d = 0; d < Dim; ++d) {
                        I[d] = static_cast<size_t>(v_nd[d] - lDom[d].first() + nghost);
                    }
                    const T m = apply(view_lumpedmass, I);

                    Kokkos::atomic_add(view_ptr<Dim>(view, I), val * w / m);
                }
            }
        );

        static IpplTimings::TimerRef accumulateHaloTimer = IpplTimings::getTimer("accumulateHalo");
        IpplTimings::startTimer(accumulateHaloTimer);
        f.accumulateHalo();
        IpplTimings::stopTimer(accumulateHaloTimer);

    }

    template<class View, class IVec, std::size_t... Is>
    KOKKOS_INLINE_FUNCTION
    decltype(auto) view_ref_impl(View& v, const IVec& I, std::index_sequence<Is...>) {
        return v(I[Is]...);
    }

    template<int D, class View, class IVec>
    KOKKOS_INLINE_FUNCTION
    decltype(auto) view_ref(View& v, const IVec& I) {
        return view_ref_impl(v, I, std::make_index_sequence<D>{});
    }

    /**
     * @brief Interpolate a P1 FEM field to particle positions.
     *
     * For each particle position x, locate the owning element (ND index e_nd) and
     * reference coordinate xi. Evaluate P1 Lagrange shape functions at xi to
     * combine nodal coefficients and write u(x) to the particle attribute.
     *
     * @tparam AttribOut   Particle attribute type with getView()(p) -> scalar
     * @tparam Field       ippl::Field with rank=Dim nodal coefficients
     * @tparam PosAttrib   Particle position attribute with getView()(p) -> Vector<T,Dim>
     * @tparam Space       Lagrange space providing element/DOF/topology queries
     * @tparam policy_type Kokkos execution policy (defaults to Field::execution_space)
     */
    template <typename AttribOut, typename Field, typename PosAttrib, typename Space,
              typename policy_type = Kokkos::RangePolicy<typename Field::execution_space>>
    inline void interpolate_to_diracs(AttribOut& attrib_out,
                                               const Field& coeffs,
                                               const PosAttrib& pp,
                                               const Space& space,
                                               policy_type iteration_policy)
    {
        constexpr unsigned Dim = Field::dim;
        using T                 = typename AttribOut::value_type;
        using field_value_type  = typename Field::value_type;
        using view_type         = typename Field::view_type;
        using mesh_type         = typename Field::Mesh_t;

        static IpplTimings::TimerRef timer =
            IpplTimings::getTimer("interpolate_field_to_particles(P1)");
        IpplTimings::startTimer(timer);

        view_type view = coeffs.getView();
        const mesh_type& mesh = coeffs.get_mesh();

        const auto hr = mesh.getMeshSpacing();
        const auto origin = mesh.getOrigin();

        const FieldLayout<Dim>& layout = coeffs.getLayout();
        const NDIndex<Dim>& lDom = layout.getLocalNDIndex();
        const int nghost = coeffs.getNghost();

        // Particle device views
        auto d_pos = pp.getView();
        auto d_out = attrib_out.getView();

        Kokkos::parallel_for("interpolate_to_diracs_P1", iteration_policy,
                KOKKOS_LAMBDA(const size_t p) {

            const Vector<T, Dim> x = d_pos(p);

            Vector<size_t, Dim> e_nd;
            Vector<T, Dim> xi;
            locate_element_nd_and_xi<T, Dim>(hr, origin, x, e_nd, xi);

            const auto dofs = space.getGlobalDOFIndices(e_nd);

            field_value_type up = field_value_type(0);

            for (size_t a = 0; a < dofs.dim; ++a) {
                const size_t local = space.getLocalDOFIndex(e_nd, dofs[a]);
                const field_value_type w = space.evaluateRefElementShapeFunction(local, xi);

                const auto v_nd = space.getMeshVertexNDIndex(dofs[a]);
                Vector<size_t, Dim> I;
                for (unsigned d = 0; d < Dim; ++d) {
                    I[d] = static_cast<size_t>(v_nd[d] - lDom.first()[d] + nghost);
                }

                up += view_ref<Dim>(view, I) * w;
            }
            d_out(p) = static_cast<T>(up);
        });
    }

    /**
     * @brief Interpolate a P1 FEM field gradient to particle positions.
     *
     * For each particle position x, locate the owning element (ND index e_nd) and
     * reference coordinate xi. Evaluate gradient of P1 Lagrange shape functions at
     * xi to combine nodal coefficients and write u(x) to the particle attribute.
     *
     * @tparam AttribOut   Particle attribute type with getView()(p) -> scalar
     * @tparam Field       ippl::Field with rank=Dim nodal coefficients
     * @tparam PosAttrib   Particle position attribute with getView()(p) -> Vector<T,Dim>
     * @tparam Space       Lagrange space providing element/DOF/topology queries
     * @tparam policy_type Kokkos execution policy (defaults to Field::execution_space)
     */
    template <typename AttribOut, typename Field, typename PosAttrib, typename Space,
              typename policy_type = Kokkos::RangePolicy<typename Field::execution_space>>
    inline void interpolate_grad_to_diracs(AttribOut& attrib_out,
                                               const Field& coeffs,
                                               const PosAttrib& pp,
                                               const Space& space,
                                               policy_type iteration_policy)
    {
        constexpr unsigned Dim = Field::dim;
        using T                 = typename Field::value_type;
        using view_type         = typename Field::view_type;
        using mesh_type         = typename Field::Mesh_t;

        static IpplTimings::TimerRef timer =
            IpplTimings::getTimer("interpolate_field_to_particles(P1)");
        IpplTimings::startTimer(timer);

        // Compute Inverse Transpose Transformation Jacobian ()
        const auto firstElementVertexPoints = space.getElementMeshVertexPoints(Vector<size_t, Dim>(0));
        const Vector<T, Dim> DPhiInvT =
            space.getInverseTransposeTransformationJacobian(firstElementVertexPoints);

        view_type view     = coeffs.getView();
        const mesh_type& M = coeffs.get_mesh();

        const ippl::FieldLayout<Dim>& layout = coeffs.getLayout();
        const ippl::NDIndex<Dim>&     lDom   = layout.getLocalNDIndex();
        const int                     nghost = coeffs.getNghost();

        // Particle device views
        auto d_pos = pp.getView();
        auto d_out = attrib_out.getView();

        Kokkos::parallel_for("interpolate_to_diracs_P1", iteration_policy,
                KOKKOS_LAMBDA(const size_t p) {

            const Vector<T, Dim> x = d_pos(p);

            ippl::Vector<size_t, Dim> e_nd;
            ippl::Vector<T, Dim> xi;
            locate_element_nd_and_xi<T, Dim>(M, x, e_nd, xi);
            const size_t e_lin = space.getElementIndex(e_nd);

            const auto dofs = space.getGlobalDOFIndices(e_lin);

            Vector<T, Dim> up(0.0);

            for (size_t a = 0; a < dofs.dim; ++a) {
                const size_t local = space.getLocalDOFIndex(e_lin, dofs[a]);
                Vector<T, Dim> w = space.evaluateRefElementShapeFunctionGradient(local, xi);
                w = DPhiInvT * w;

                const auto v_nd = space.getMeshVertexNDIndex(dofs[a]);
                ippl::Vector<size_t,Dim> I;
                for (unsigned d = 0; d < Dim; ++d) {
                    I[d] = static_cast<size_t>(v_nd[d] - lDom.first()[d] + nghost);
                }

                // negative as E = -grad(phi), but in the future this should be 
                // more general (maybe bool to say whether we want negative or positive?)
                up += -(view_ref<Dim>(view, I) * w);
            }
            d_out(p) = up;
        });
    }

} // namespace ippl
#endif<|MERGE_RESOLUTION|>--- conflicted
+++ resolved
@@ -75,18 +75,12 @@
         // Mesh / layout (for locating + indexing into the field view)
         mesh_type& mesh = f.get_mesh();
 
-<<<<<<< HEAD
-        ippl::FieldLayout<Dim>& layout = f.getLayout();
-        const ippl::NDIndex<Dim>&     lDom   = layout.getLocalNDIndex();
-        const int                     nghost = f.getNghost();
-=======
         const auto hr = mesh.getMeshSpacing();
         const auto origin = mesh.getOrigin();
 
         const FieldLayout<Dim>& layout = f.getLayout();
         const NDIndex<Dim>& lDom = layout.getLocalNDIndex();
         const int nghost = f.getNghost();
->>>>>>> 84e0f1a3
 
         Field lumpedMass(mesh, layout);
         space.evaluateLumpedMass(lumpedMass);
@@ -102,20 +96,11 @@
                 const Vector<T, Dim> x = d_pos(p);
                 const T val = d_attr(p);  
 
-<<<<<<< HEAD
-                Vector<size_t,Dim> e_nd;
-                Vector<T,Dim>      xi;
-                locate_element_nd_and_xi<T,Dim>(mesh, x, e_nd, xi);
-                // Convert to the element's linear index
-                const size_t e_lin = space.getElementIndex(e_nd);
-                
-=======
                 Vector<size_t, Dim> e_nd;
                 Vector<T, Dim> xi;
 
                 locate_element_nd_and_xi<T, Dim>(hr, origin, x, e_nd, xi);
 
->>>>>>> 84e0f1a3
                 // DOFs for this element
                 const auto dofs = space.getGlobalDOFIndices(e_nd);
 
@@ -125,12 +110,7 @@
                     const T w = space.evaluateRefElementShapeFunction(local, xi);
 
                     const auto v_nd = space.getMeshVertexNDIndex(dofs[a]); // ND coords (global, vertex-centered)
-<<<<<<< HEAD
-
-                    ippl::Vector<size_t,Dim> I;                             // indices into view
-=======
                     Vector<size_t, Dim> I; // indices into view
->>>>>>> 84e0f1a3
 
                     for (unsigned d = 0; d < Dim; ++d) {
                         I[d] = static_cast<size_t>(v_nd[d] - lDom[d].first() + nghost);
@@ -270,11 +250,14 @@
         const Vector<T, Dim> DPhiInvT =
             space.getInverseTransposeTransformationJacobian(firstElementVertexPoints);
 
-        view_type view     = coeffs.getView();
-        const mesh_type& M = coeffs.get_mesh();
-
-        const ippl::FieldLayout<Dim>& layout = coeffs.getLayout();
-        const ippl::NDIndex<Dim>&     lDom   = layout.getLocalNDIndex();
+        view_type view = coeffs.getView();
+        const mesh_type& mesh = coeffs.get_mesh();
+
+        const auto hr = mesh.getMeshSpacing();
+        const auto origin = mesh.getOrigin();
+
+        const FieldLayout<Dim>& layout = coeffs.getLayout();
+        const NDIndex<Dim>&     lDom   = layout.getLocalNDIndex();
         const int                     nghost = coeffs.getNghost();
 
         // Particle device views
@@ -286,22 +269,21 @@
 
             const Vector<T, Dim> x = d_pos(p);
 
-            ippl::Vector<size_t, Dim> e_nd;
-            ippl::Vector<T, Dim> xi;
-            locate_element_nd_and_xi<T, Dim>(M, x, e_nd, xi);
-            const size_t e_lin = space.getElementIndex(e_nd);
-
-            const auto dofs = space.getGlobalDOFIndices(e_lin);
+            Vector<size_t, Dim> e_nd;
+            Vector<T, Dim> xi;
+            locate_element_nd_and_xi<T, Dim>(hr, origin, x, e_nd, xi);
+
+            const auto dofs = space.getGlobalDOFIndices(e_nd);
 
             Vector<T, Dim> up(0.0);
 
             for (size_t a = 0; a < dofs.dim; ++a) {
-                const size_t local = space.getLocalDOFIndex(e_lin, dofs[a]);
+                const size_t local = space.getLocalDOFIndex(e_nd, dofs[a]);
                 Vector<T, Dim> w = space.evaluateRefElementShapeFunctionGradient(local, xi);
                 w = DPhiInvT * w;
 
                 const auto v_nd = space.getMeshVertexNDIndex(dofs[a]);
-                ippl::Vector<size_t,Dim> I;
+                Vector<size_t,Dim> I;
                 for (unsigned d = 0; d < Dim; ++d) {
                     I[d] = static_cast<size_t>(v_nd[d] - lDom.first()[d] + nghost);
                 }
