--- conflicted
+++ resolved
@@ -422,12 +422,7 @@
         Kokkos::parallel_for(
             "Loop over elements", policy_type(0, elementIndices.extent(0)),
             KOKKOS_CLASS_LAMBDA(const size_t index) {
-<<<<<<< HEAD
-                const size_t elementIndex                      = elementIndices(index);
-                const Vector<size_t, numElementDOFs> local_dof = this->getLocalDOFIndices();
-=======
-                const size_t elementIndex                            = elementIndices(index);
->>>>>>> e56d3fee
+                const size_t elementIndex                        = elementIndices(index);
                 const Vector<size_t, numElementDOFs> global_dofs =
                     this->LagrangeSpace::getGlobalDOFIndices(elementIndex);
                 Vector<indices_t, numElementDOFs> global_dof_ndindices;
@@ -572,12 +567,7 @@
         Kokkos::parallel_for(
             "Loop over elements", policy_type(0, elementIndices.extent(0)),
             KOKKOS_CLASS_LAMBDA(const size_t index) {
-<<<<<<< HEAD
-                const size_t elementIndex                      = elementIndices(index);
-                const Vector<size_t, numElementDOFs> local_dof = this->getLocalDOFIndices();
-=======
-                const size_t elementIndex                            = elementIndices(index);
->>>>>>> e56d3fee
+                const size_t elementIndex                        = elementIndices(index);
                 const Vector<size_t, numElementDOFs> global_dofs =
                     this->LagrangeSpace::getGlobalDOFIndices(elementIndex);
                 Vector<indices_t, numElementDOFs> global_dof_ndindices;
@@ -721,12 +711,7 @@
         Kokkos::parallel_for(
             "Loop over elements", policy_type(0, elementIndices.extent(0)),
             KOKKOS_CLASS_LAMBDA(const size_t index) {
-<<<<<<< HEAD
-                const size_t elementIndex                      = elementIndices(index);
-                const Vector<size_t, numElementDOFs> local_dof = this->getLocalDOFIndices();
-=======
                 const size_t elementIndex                        = elementIndices(index);
->>>>>>> e56d3fee
                 const Vector<size_t, numElementDOFs> global_dofs =
                     this->LagrangeSpace::getGlobalDOFIndices(elementIndex);
                 Vector<indices_t, numElementDOFs> global_dof_ndindices;
@@ -870,12 +855,7 @@
         Kokkos::parallel_for(
             "Loop over elements", policy_type(0, elementIndices.extent(0)),
             KOKKOS_CLASS_LAMBDA(const size_t index) {
-<<<<<<< HEAD
-                const size_t elementIndex                      = elementIndices(index);
-                const Vector<size_t, numElementDOFs> local_dof = this->getLocalDOFIndices();
-=======
-                const size_t elementIndex                            = elementIndices(index);
->>>>>>> e56d3fee
+                const size_t elementIndex                        = elementIndices(index);
                 const Vector<size_t, numElementDOFs> global_dofs =
                     this->LagrangeSpace::getGlobalDOFIndices(elementIndex);
                 Vector<indices_t, numElementDOFs> global_dof_ndindices;
@@ -1014,12 +994,7 @@
         Kokkos::parallel_for(
             "Loop over elements", policy_type(0, elementIndices.extent(0)),
             KOKKOS_CLASS_LAMBDA(const size_t index) {
-<<<<<<< HEAD
-                const size_t elementIndex                      = elementIndices(index);
-                const Vector<size_t, numElementDOFs> local_dof = this->getLocalDOFIndices();
-=======
-                const size_t elementIndex                            = elementIndices(index);
->>>>>>> e56d3fee
+                const size_t elementIndex                        = elementIndices(index);
                 const Vector<size_t, numElementDOFs> global_dofs =
                     this->LagrangeSpace::getGlobalDOFIndices(elementIndex);
                 Vector<indices_t, numElementDOFs> global_dof_ndindices;
@@ -1150,12 +1125,7 @@
         Kokkos::parallel_for(
             "Loop over elements", policy_type(0, elementIndices.extent(0)),
             KOKKOS_CLASS_LAMBDA(const size_t index) {
-<<<<<<< HEAD
-                const size_t elementIndex                      = elementIndices(index);
-                const Vector<size_t, numElementDOFs> local_dof = this->getLocalDOFIndices();
-=======
-                const size_t elementIndex                            = elementIndices(index);
->>>>>>> e56d3fee
+                const size_t elementIndex                        = elementIndices(index);
                 const Vector<size_t, numElementDOFs> global_dofs =
                     this->LagrangeSpace::getGlobalDOFIndices(elementIndex);
                 Vector<indices_t, numElementDOFs> global_dof_ndindices;
@@ -1386,12 +1356,7 @@
         Kokkos::parallel_for(
             "Loop over elements", policy_type(0, elementIndices.extent(0)),
             KOKKOS_CLASS_LAMBDA(size_t index) {
-<<<<<<< HEAD
                 const size_t elementIndex                        = elementIndices(index);
-                const Vector<size_t, numElementDOFs> local_dofs  = this->getLocalDOFIndices();
-=======
-                const size_t elementIndex                              = elementIndices(index);
->>>>>>> e56d3fee
                 const Vector<size_t, numElementDOFs> global_dofs =
                     this->LagrangeSpace::getGlobalDOFIndices(elementIndex);
 
