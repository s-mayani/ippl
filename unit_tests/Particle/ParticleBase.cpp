//
// Unit test ParticleBaseTest
//   Test functionality of the class ParticleBase.
//
// Copyright (c) 2020, Matthias Frey, Paul Scherrer Institut, Villigen PSI, Switzerland
// All rights reserved
//
// This file is part of IPPL.
//
// IPPL is free software: you can redistribute it and/or modify
// it under the terms of the GNU General Public License as published by
// the Free Software Foundation, either version 3 of the License, or
// (at your option) any later version.
//
// You should have received a copy of the GNU General Public License
// along with IPPL. If not, see <https://www.gnu.org/licenses/>.
//
#include "Ippl.h"

#include "MultirankUtils.h"
#include "gtest/gtest.h"

template <typename T>
class ParticleBaseTest : public ::testing::Test, public MultirankUtils<1, 2, 3, 4, 5, 6> {
public:
    template <unsigned Dim>
    using playout_type = ippl::detail::ParticleLayout<T, Dim>;

    template <unsigned Dim>
    using bunch_type = ippl::ParticleBase<playout_type<Dim>>;

    ParticleBaseTest() { setup(this); }

    template <unsigned Idx, unsigned Dim>
    void setupDim() {
        std::get<Idx>(pbases) = std::make_shared<bunch_type<Dim>>(std::get<Idx>(playouts));
    }

    Collection<playout_type> playouts;
    PtrCollection<std::shared_ptr, bunch_type> pbases;
};

<<<<<<< HEAD
using Precisions = ::testing::Types<double, float>;

TYPED_TEST_CASE(ParticleBaseTest, Precisions);

TYPED_TEST(ParticleBaseTest, CreateAndDestroy) {
    if (Ippl::Comm->size() > 1) {
=======
TEST_F(ParticleBaseTest, CreateAndDestroy) {
    if (ippl::Comm->size() > 1) {
>>>>>>> e936f944
        std::cerr << "ParticleBaseTest::CreateAndDestroy test only works for one MPI rank!"
                  << std::endl;
        return;
    }
    size_t nParticles = 1000;

    auto check = [&]<unsigned Dim>(std::shared_ptr<typename TestFixture::bunch_type<Dim>>& pbase) {
        // Create 1000 particles
        pbase->create(nParticles);

        size_t localnum = pbase->getLocalNum();

        EXPECT_EQ(nParticles, localnum);

        // Check that the right IDs are present
        auto mirror = pbase->ID.getHostMirror();
        Kokkos::deep_copy(mirror, pbase->ID.getView());
        for (size_t i = 0; i < mirror.extent(0); ++i) {
            EXPECT_EQ(mirror[i], i);
        }

        // Delete all the particles with odd indices
        // (i.e. mark as invalid)
        typedef typename ippl::detail::ViewType<bool, 1>::view_type bool_type;
        bool_type invalid("invalid", nParticles);
        auto mirror2 = Kokkos::create_mirror(invalid);
        for (size_t i = 0; i < 500; ++i) {
            mirror2(2 * i)     = false;
            mirror2(2 * i + 1) = true;
        }
        Kokkos::deep_copy(invalid, mirror2);
        pbase->destroy(invalid, 500);

        // Verify remaining indices
        Kokkos::deep_copy(mirror, pbase->ID.getView());
        for (size_t i = 0; i < 500; ++i) {
            // The even indices contain the original particles
            // The particles with odd indices are deleted and replaced
            // with particles with even indices (in ascending order w.r.t. index)
            int index = i % 2 == 0 ? i : 500 + (i - 1);
            EXPECT_EQ(mirror[i], index);
        }
    };

    this->apply(check, this->pbases);
}

TYPED_TEST(ParticleBaseTest, AddAttribute) {
    auto check = [&]<unsigned Dim>(std::shared_ptr<typename TestFixture::bunch_type<Dim>>& pbase) {
        using attrib_type = ippl::ParticleAttrib<TypeParam>;

        attrib_type Q;

        pbase->addAttribute(Q);

        auto nAttributes = pbase->getAttributeNum();

        EXPECT_EQ(size_t(3), nAttributes);
    };

    this->apply(check, this->pbases);
}

TEST(ParticleBase, Initialize1) {
    auto check_impl = [&]<typename T, unsigned Dim>() {
        typename ParticleBaseTest<T>::playout_type<Dim> pl;
        typename ParticleBaseTest<T>::bunch_type<Dim> bunch(pl);

        size_t localnum = bunch.getLocalNum();

        EXPECT_EQ(size_t(0), localnum);
    };

    auto check = [&]<unsigned Dim>() {
        check_impl.template operator()<double, Dim>();
        check_impl.template operator()<float, Dim>();
    };

    MultirankUtils<1, 2, 3, 4, 5, 6>::apply(check);
}

TEST(ParticleBase, Initialize2) {
    auto check_impl = [&]<typename T, unsigned Dim>() {
        typename ParticleBaseTest<T>::playout_type<Dim> pl;
        typename ParticleBaseTest<T>::bunch_type<Dim> bunch;

        bunch.initialize(pl);

        size_t localnum = bunch.getLocalNum();

        EXPECT_EQ(size_t(0), localnum);
    };

    auto check = [&]<unsigned Dim>() {
        check_impl.template operator()<double, Dim>();
        check_impl.template operator()<float, Dim>();
    };

    MultirankUtils<1, 2, 3, 4, 5, 6>::apply(check);
}

int main(int argc, char* argv[]) {
    ippl::initialize(argc, argv);
    {
        ::testing::InitGoogleTest(&argc, argv);
    }
    ippl::finalize();
    return RUN_ALL_TESTS();
}<|MERGE_RESOLUTION|>--- conflicted
+++ resolved
@@ -40,17 +40,12 @@
     PtrCollection<std::shared_ptr, bunch_type> pbases;
 };
 
-<<<<<<< HEAD
 using Precisions = ::testing::Types<double, float>;
 
 TYPED_TEST_CASE(ParticleBaseTest, Precisions);
 
 TYPED_TEST(ParticleBaseTest, CreateAndDestroy) {
-    if (Ippl::Comm->size() > 1) {
-=======
-TEST_F(ParticleBaseTest, CreateAndDestroy) {
     if (ippl::Comm->size() > 1) {
->>>>>>> e936f944
         std::cerr << "ParticleBaseTest::CreateAndDestroy test only works for one MPI rank!"
                   << std::endl;
         return;
@@ -154,9 +149,7 @@
 
 int main(int argc, char* argv[]) {
     ippl::initialize(argc, argv);
-    {
-        ::testing::InitGoogleTest(&argc, argv);
-    }
+    { ::testing::InitGoogleTest(&argc, argv); }
     ippl::finalize();
     return RUN_ALL_TESTS();
 }