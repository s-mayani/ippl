--- conflicted
+++ resolved
@@ -9,7 +9,6 @@
 add_ippl_test(Quadrature)
 add_ippl_test(GaussJacobiQuadrature)
 
-<<<<<<< HEAD
 link_directories (
     ${CMAKE_CURRENT_SOURCE_DIR}
     ${Kokkos_DIR}/..
@@ -137,8 +136,7 @@
     GTest::gtest_main
     ${MPI_CXX_LIBRARIES}
 )
-=======
->>>>>>> 6dbe7316
+
 # vi: set et ts=4 sw=4 sts=4:
 
 # Local Variables:
