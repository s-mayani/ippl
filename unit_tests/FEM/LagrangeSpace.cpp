--- conflicted
+++ resolved
@@ -790,21 +790,10 @@
 
     const auto& lagrangeSpace = this->symmetricLagrangeSpace;
     auto mesh                 = this->symmetricMesh;
-<<<<<<< HEAD
-    const unsigned dim        = lagrangeSpace.dim;
-    const std::size_t& order  = lagrangeSpace.order;
-
-    if (order == 1) {
-        if constexpr (dim == 1) {
-            // initialize the RHS field
-            ippl::NDIndex<lagrangeSpace.dim> domain(
-                ippl::Vector<unsigned, lagrangeSpace.dim>(mesh.getGridsize(0)));
-=======
     static constexpr std::size_t dim = TestFixture::dim;
     const std::size_t& order  = lagrangeSpace.order;
 
     if (order == 1) {
->>>>>>> 7796c2e0
 
         // initialize the RHS field
         ippl::NDIndex<dim> domain(
@@ -874,18 +863,10 @@
 
             Kokkos::deep_copy(view_ref, mirror);
 
-            auto view = rhs_field.getView();
-            auto hView = Kokkos::create_mirror_view(view);
-            Kokkos::deep_copy(hView, view);
-            std::cout << "\n\n";
-            for (size_t i = 0; i < hView.extent(0); ++i) {
-                std::cout << hView(i) << " ";
-            }
-            std::cout << "\n\n";
-
             // compare values with reference
             rhs_field  = rhs_field - ref_field;
             double err = ippl::norm(rhs_field);
+
             ASSERT_NEAR(err, 0.0, 1e-6);
         } else if (dim == 2) {
             rhs_field = 3.5;
