--- conflicted
+++ resolved
@@ -23,12 +23,6 @@
     using FieldContainer_t    = FieldContainer<T, Dim>;
     using FieldSolver_t       = FieldSolver<T, Dim>;
     using LoadBalancer_t      = LoadBalancer<T, Dim>;
-<<<<<<< HEAD
-
-    PenningTrapManager(size_type totalP_, int nt_, Vector_t<int, Dim>& nr_, double lbt_,
-                       std::string& solver_, std::string& stepMethod_)
-        : AlpineManager<T, Dim>(totalP_, nt_, nr_, lbt_, solver_, stepMethod_) {}
-=======
 
     PenningTrapManager(size_type totalP_, int nt_, Vector_t<int, Dim>& nr_, double lbt_,
                        std::string& solver_, std::string& stepMethod_)
@@ -39,7 +33,6 @@
                        std::vector<std::string> preconditioner_params_)
         : AlpineManager<T, Dim>(totalP_, nt_, nr_, lbt_, solver_, stepMethod_,
                                 preconditioner_params_) {}
->>>>>>> f9c4cb4b
 
     ~PenningTrapManager() {}
 
@@ -83,9 +76,6 @@
           << "nt " << this->nt_m << " Np= " << this->totalP_m << " grid = " << this->nr_m << endl;
 
         this->isAllPeriodic_m = true;
-        if (this->solver_m == "FEM_DIRICHLET") {
-            this->isAllPeriodic_m = false;
-        }
 
         this->setFieldContainer(std::make_shared<FieldContainer_t>(
             this->hr_m, this->rmin_m, this->rmax_m, this->decomp_m, this->domain_m, this->origin_m,
@@ -96,11 +86,6 @@
 
         this->fcontainer_m->initializeFields(this->solver_m);
 
-<<<<<<< HEAD
-        this->setFieldSolver(std::make_shared<FieldSolver_t>(
-            this->solver_m, &this->fcontainer_m->getRho(), &this->fcontainer_m->getE(),
-            &this->fcontainer_m->getPhi()));
-=======
         if (this->getSolver() == "PCG") {
             this->setFieldSolver(std::make_shared<FieldSolver_t>(
                 this->solver_m, &this->fcontainer_m->getRho(), &this->fcontainer_m->getE(),
@@ -110,7 +95,6 @@
                 this->solver_m, &this->fcontainer_m->getRho(), &this->fcontainer_m->getE(),
                 &this->fcontainer_m->getPhi()));
         }
->>>>>>> f9c4cb4b
 
         this->fsolver_m->initSolver();
 
