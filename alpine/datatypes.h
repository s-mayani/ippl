--- conflicted
+++ resolved
@@ -44,11 +44,10 @@
 using CGSolver_t = ippl::PoissonCG<Field<T, Dim>, Field_t<Dim>>;
 
 template <typename T = double, unsigned Dim = 3>
-<<<<<<< HEAD
 using PCGSolver_t = ippl::PoissonCG<Field<T, Dim>, Field_t<Dim>>;
-=======
+
+template <typename T = double, unsigned Dim = 3>
 using NullSolver_t = ippl::NullSolver<VField_t<T, Dim>, Field_t<Dim>>;
->>>>>>> 275e2dc1
 
 using ippl::detail::ConditionalType, ippl::detail::VariantFromConditionalTypes;
 
