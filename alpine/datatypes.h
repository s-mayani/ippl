#ifndef IPPL_DATATYPES_H
#define IPPL_DATATYPES_H

#include "PoissonSolvers/FFTOpenPoissonSolver.h"
#include "PoissonSolvers/FFTPeriodicPoissonSolver.h"
#include "PoissonSolvers/FFTTruncatedGreenPeriodicPoissonSolver.h"
#include "PoissonSolvers/PoissonCG.h"
#include "PoissonSolvers/NullSolver.h"

// some typedefs
template <unsigned Dim>
using Mesh_t = ippl::UniformCartesian<double, Dim>;

template <typename T, unsigned Dim>
using PLayout_t = typename ippl::ParticleSpatialLayout<T, Dim, Mesh_t<Dim>>;

template <unsigned Dim>
using Centering_t = typename Mesh_t<Dim>::DefaultCentering;

template <unsigned Dim>
using FieldLayout_t = ippl::FieldLayout<Dim>;

using size_type = ippl::detail::size_type;

template <typename T, unsigned Dim>
using Vector = ippl::Vector<T, Dim>;

template <typename T, unsigned Dim = 3, class... ViewArgs>
using Field = ippl::Field<T, Dim, Mesh_t<Dim>, Centering_t<Dim>, ViewArgs...>;

template <typename T = double, unsigned Dim = 3>
using ORB = ippl::OrthogonalRecursiveBisection<Field<double, Dim>, T>;

template <typename T>
using ParticleAttrib = ippl::ParticleAttrib<T>;

template <typename T, unsigned Dim>
using Vector_t = ippl::Vector<T, Dim>;

template <unsigned Dim, class... ViewArgs>
using Field_t = Field<double, Dim, ViewArgs...>;

template <typename T = double, unsigned Dim = 3, class... ViewArgs>
using VField_t = Field<Vector_t<T, Dim>, Dim, ViewArgs...>;

template <typename T = double, unsigned Dim = 3>
using CGSolver_t = ippl::PoissonCG<Field<T, Dim>, Field_t<Dim>>;

template <typename T = double, unsigned Dim = 3>
using PCGSolver_t = ippl::PoissonCG<Field<T, Dim>, Field_t<Dim>>;

template <typename T = double, unsigned Dim = 3>
using NullSolver_t = ippl::NullSolver<VField_t<T, Dim>, Field_t<Dim>>;

using ippl::detail::ConditionalType, ippl::detail::VariantFromConditionalTypes;

template <typename T = double, unsigned Dim = 3>
using FFTSolver_t = ConditionalType<Dim == 2 || Dim == 3,
                                    ippl::FFTPeriodicPoissonSolver<VField_t<T, Dim>, Field_t<Dim>>>;

template <typename T = double, unsigned Dim = 3>
using FFTTruncatedGreenSolver_t = ConditionalType<Dim == 3, ippl::FFTTruncatedGreenPeriodicPoissonSolver<VField_t<T, Dim>, Field_t<Dim>>>;

template <typename T = double, unsigned Dim = 3>
using OpenSolver_t =
    ConditionalType<Dim == 3, ippl::FFTOpenPoissonSolver<VField_t<T, Dim>, Field_t<Dim>>>;

template <typename T = double, unsigned Dim = 3>
using Solver_t = VariantFromConditionalTypes<CGSolver_t<T, Dim>, FFTSolver_t<T, Dim>,
<<<<<<< HEAD
                                             FFTTruncatedGreenSolver_t<T, Dim>, OpenSolver_t<T, Dim>>;
=======
                                             P3MSolver_t<T, Dim>, OpenSolver_t<T, Dim>, 
                                             NullSolver_t<T, Dim>>;
>>>>>>> 2f49a12c

const double pi = Kokkos::numbers::pi_v<T>;

extern const char* TestName;

#endif // IPPL_DATATYPES_H<|MERGE_RESOLUTION|>--- conflicted
+++ resolved
@@ -1,6 +1,3 @@
-#ifndef IPPL_DATATYPES_H
-#define IPPL_DATATYPES_H
-
 #include "PoissonSolvers/FFTOpenPoissonSolver.h"
 #include "PoissonSolvers/FFTPeriodicPoissonSolver.h"
 #include "PoissonSolvers/FFTTruncatedGreenPeriodicPoissonSolver.h"
@@ -67,15 +64,10 @@
 
 template <typename T = double, unsigned Dim = 3>
 using Solver_t = VariantFromConditionalTypes<CGSolver_t<T, Dim>, FFTSolver_t<T, Dim>,
-<<<<<<< HEAD
-                                             FFTTruncatedGreenSolver_t<T, Dim>, OpenSolver_t<T, Dim>>;
-=======
-                                             P3MSolver_t<T, Dim>, OpenSolver_t<T, Dim>, 
+                                             FFTTruncatedGreenSolver_t<T, Dim>,
+                                             OpenSolver_t<T, Dim>, OpenSolver_t<T, Dim>,
                                              NullSolver_t<T, Dim>>;
->>>>>>> 2f49a12c
 
 const double pi = Kokkos::numbers::pi_v<T>;
 
-extern const char* TestName;
-
-#endif // IPPL_DATATYPES_H+extern const char* TestName;