--- conflicted
+++ resolved
@@ -56,57 +56,9 @@
         size_type totalP = std::atoll(argv[arg++]);
         int nt  = std::atoi(argv[arg++]);
         std::string solver = argv[arg++];
-<<<<<<< HEAD
-        std::string preconditioner= "";
-        if (solver == "OPEN") {
-            throw IpplException("LandauDamping",
-                                "Open boundaries solver incompatible with this simulation!");
-        }
-        P = std::make_unique<bunch_type>(PL, hr, rmin, rmax, decomp, Q, solver);
 
-        P->nr_m = nr;
-
-        P->initializeFields(mesh, FL);
-
-        P->initSolver();
-        P->time_m                 = 0.0;
-        P->loadbalancethreshold_m = std::atof(argv[arg++]);
-
-        bool isFirstRepartition;
-
-        if ((P->loadbalancethreshold_m != 1.0) && (ippl::Comm->size() > 1)) {
-            msg << "Starting first repartition" << endl;
-            IpplTimings::startTimer(domainDecomposition);
-            isFirstRepartition             = true;
-            const ippl::NDIndex<Dim>& lDom = FL.getLocalNDIndex();
-            const int nghost               = P->rho_m.getNghost();
-            auto rhoview                   = P->rho_m.getView();
-
-            using index_array_type = typename ippl::RangePolicy<Dim>::index_array_type;
-            ippl::parallel_for(
-                "Assign initial rho based on PDF", P->rho_m.getFieldRangePolicy(),
-                KOKKOS_LAMBDA(const index_array_type& args) {
-                    // local to global index conversion
-                    Vector_t<double, Dim> xvec = (args + lDom.first() - nghost + 0.5) * hr + origin;
-
-                    // ippl::apply accesses the view at the given indices and obtains a
-                    // reference; see src/Expression/IpplOperations.h
-                    ippl::apply(rhoview, args) = PDF(xvec, alpha, kw, Dim);
-                });
-
-            Kokkos::fence();
-
-            P->initializeORB(FL, mesh);
-            P->repartition(FL, mesh, isFirstRepartition);
-            IpplTimings::stopTimer(domainDecomposition);
-        }
-
-        msg << "First domain decomposition done" << endl;
-        IpplTimings::startTimer(particleCreation);
-=======
         double lbt = std::atof(argv[arg++]);
         std::string step_method = argv[arg++];
->>>>>>> 4f42afa6
 
         // Create an instance of a manger for the considered application
         LandauDampingManager<T, Dim> manager(totalP, nt, nr, lbt, solver, step_method);
