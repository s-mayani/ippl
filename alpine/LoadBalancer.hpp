#ifndef IPPL_LOAD_BALANCER_H
#define IPPL_LOAD_BALANCER_H

#include <memory>

#include "ParticleContainer.hpp"

template <typename T, unsigned Dim>
class LoadBalancer {
    using Base          = ippl::ParticleBase<ippl::ParticleSpatialLayout<T, Dim>>;
    using FieldSolver_t = ippl::FieldSolverBase<T, Dim>;

private:
    double loadbalancethreshold_m;
    Field_t<Dim>* rho_m;
    VField_t<T, Dim>* E_m;
    Field<T, Dim>* phi_m;
    std::shared_ptr<ParticleContainer<T, Dim>> pc_m;
    std::shared_ptr<FieldSolver_t> fs_m;
    unsigned int loadbalancefreq_m;
    ORB<T, Dim> orb;

public:
    LoadBalancer(double lbs, std::shared_ptr<FieldContainer<T, Dim>>& fc,
                 std::shared_ptr<ParticleContainer<T, Dim>>& pc, std::shared_ptr<FieldSolver_t>& fs)
        : loadbalancethreshold_m(lbs)
        , rho_m(&fc->getRho())
        , E_m(&fc->getE())
        , phi_m(&fc->getPhi())
        , pc_m(pc)
        , fs_m(fs) {}

    ~LoadBalancer() {}

    double getLoadBalanceThreshold() const { return loadbalancethreshold_m; }
    void setLoadBalanceThreshold(double threshold) { loadbalancethreshold_m = threshold; }

    Field_t<Dim>* getRho() const { return rho_m; }
    void setRho(Field_t<Dim>* rho) { rho_m = rho; }

    VField_t<T, Dim>* getE() const { return E_m; }
    void setE(VField_t<T, Dim>* E) { E_m = E; }

    Field<T, Dim>* getPhi() { return phi_m; }
    void setPhi(Field<T, Dim>* phi) { phi_m = phi; }

    std::shared_ptr<ParticleContainer<T, Dim>> getParticleContainer() const { return pc_m; }
    void setParticleContainer(std::shared_ptr<ParticleContainer<T, Dim>> pc) { pc_m = pc; }

    std::shared_ptr<FieldSolver_t> getFieldSolver() const { return fs_m; }
    void setFieldSolver(std::shared_ptr<FieldSolver_t> fs) { fs_m = fs; }

    void updateLayout(ippl::FieldLayout<Dim>* fl, ippl::UniformCartesian<T, Dim>* mesh,
                      bool& isFirstRepartition) {
        // Update local fields

        static IpplTimings::TimerRef tupdateLayout = IpplTimings::getTimer("updateLayout");
        IpplTimings::startTimer(tupdateLayout);
        (*E_m).updateLayout(*fl);
        (*rho_m).updateLayout(*fl);

        if (fs_m->getStype() == "CG" || fs_m->getStype() == "PCG") {
            phi_m->updateLayout(*fl);
            phi_m->setFieldBC(phi_m->getFieldBC());
        }

        // Update layout with new FieldLayout
        PLayout_t<T, Dim>* layout = &pc_m->getLayout();
        (*layout).updateLayout(*fl, *mesh);
        IpplTimings::stopTimer(tupdateLayout);
        static IpplTimings::TimerRef tupdatePLayout = IpplTimings::getTimer("updatePB");
        IpplTimings::startTimer(tupdatePLayout);
        if (!isFirstRepartition) {
            pc_m->update();
        }
        IpplTimings::stopTimer(tupdatePLayout);
    }

    void initializeORB(ippl::FieldLayout<Dim>* fl, ippl::UniformCartesian<T, Dim>* mesh) {
        orb.initialize(*fl, *mesh, *rho_m);
    }

    void repartition(ippl::FieldLayout<Dim>* fl, ippl::UniformCartesian<T, Dim>* mesh,
                     bool& isFirstRepartition) {
        // Repartition the domains

        using Base = ippl::ParticleBase<ippl::ParticleSpatialLayout<T, Dim>>;
        typename Base::particle_position_type* R;
        R        = &pc_m->R;
        bool res = orb.binaryRepartition(*R, *fl, isFirstRepartition);
        if (res != true) {
            std::cout << "Could not repartition!" << std::endl;
            return;
        }
        // Update
        this->updateLayout(fl, mesh, isFirstRepartition);
        if constexpr (Dim == 2 || Dim == 3) {
            if (fs_m->getStype() == "FFT") {
                std::get<FFTSolver_t<T, Dim>>(fs_m->getSolver()).setRhs(*rho_m);
            }
<<<<<<< HEAD
            // Update
            this->updateLayout(fl, mesh, isFirstRepartition);
            if constexpr (Dim == 2 || Dim == 3) {
                if (fs_m->getStype() == "FFT") {
                    std::get<FFTSolver_t<T, Dim>>(fs_m->getSolver()).setRhs(*rho_m);
                }
                if constexpr (Dim == 3) {
                    if (fs_m->getStype() == "TG") {
                        std::get<FFTTruncatedGreenSolver_t<T, Dim>>(fs_m->getSolver()).setRhs(*rho_m);
                    } else if (fs_m->getStype() == "OPEN") {
                        std::get<OpenSolver_t<T, Dim>>(fs_m->getSolver()).setRhs(*rho_m);
                    }
=======
            if constexpr (Dim == 3) {
                if (fs_m->getStype() == "P3M") {
                    std::get<P3MSolver_t<T, Dim>>(fs_m->getSolver()).setRhs(*rho_m);
                } else if (fs_m->getStype() == "OPEN") {
                    std::get<OpenSolver_t<T, Dim>>(fs_m->getSolver()).setRhs(*rho_m);
>>>>>>> 2f49a12c
                }
            }
        }
    }

    bool balance(size_type totalP, const unsigned int nstep) {
        if (ippl::Comm->size() < 2) {
            return false;
        }
        if (std::strcmp(TestName, "UniformPlasmaTest") == 0) {
            return (nstep % loadbalancefreq_m == 0);
        } else {
            int local = 0;
            std::vector<int> res(ippl::Comm->size());
            double equalPart = (double)totalP / ippl::Comm->size();
            double dev       = std::abs((double)pc_m->getLocalNum() - equalPart) / totalP;
            if (dev > loadbalancethreshold_m) {
                local = 1;
            }
            MPI_Allgather(&local, 1, MPI_INT, res.data(), 1, MPI_INT,
                          ippl::Comm->getCommunicator());

            for (unsigned int i = 0; i < res.size(); i++) {
                if (res[i] == 1) {
                    return true;
                }
            }
            return false;
        }
    }
};

#endif<|MERGE_RESOLUTION|>--- conflicted
+++ resolved
@@ -84,21 +84,14 @@
                      bool& isFirstRepartition) {
         // Repartition the domains
 
-        using Base = ippl::ParticleBase<ippl::ParticleSpatialLayout<T, Dim>>;
-        typename Base::particle_position_type* R;
-        R        = &pc_m->R;
-        bool res = orb.binaryRepartition(*R, *fl, isFirstRepartition);
-        if (res != true) {
-            std::cout << "Could not repartition!" << std::endl;
-            return;
-        }
-        // Update
-        this->updateLayout(fl, mesh, isFirstRepartition);
-        if constexpr (Dim == 2 || Dim == 3) {
-            if (fs_m->getStype() == "FFT") {
-                std::get<FFTSolver_t<T, Dim>>(fs_m->getSolver()).setRhs(*rho_m);
+            using Base = ippl::ParticleBase<ippl::ParticleSpatialLayout<T, Dim>>;
+            typename Base::particle_position_type *R;
+            R = &pc_m->R;
+            bool res = orb.binaryRepartition(*R, *fl, isFirstRepartition);
+            if (res != true) {
+                std::cout << "Could not repartition!" << std::endl;
+                return;
             }
-<<<<<<< HEAD
             // Update
             this->updateLayout(fl, mesh, isFirstRepartition);
             if constexpr (Dim == 2 || Dim == 3) {
@@ -111,17 +104,9 @@
                     } else if (fs_m->getStype() == "OPEN") {
                         std::get<OpenSolver_t<T, Dim>>(fs_m->getSolver()).setRhs(*rho_m);
                     }
-=======
-            if constexpr (Dim == 3) {
-                if (fs_m->getStype() == "P3M") {
-                    std::get<P3MSolver_t<T, Dim>>(fs_m->getSolver()).setRhs(*rho_m);
-                } else if (fs_m->getStype() == "OPEN") {
-                    std::get<OpenSolver_t<T, Dim>>(fs_m->getSolver()).setRhs(*rho_m);
->>>>>>> 2f49a12c
                 }
             }
         }
-    }
 
     bool balance(size_type totalP, const unsigned int nstep) {
         if (ippl::Comm->size() < 2) {
