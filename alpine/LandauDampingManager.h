#ifndef IPPL_LANDAU_DAMPING_MANAGER_H
#define IPPL_LANDAU_DAMPING_MANAGER_H

#include <memory>

#include "AlpineManager.h"
#include "FieldContainer.hpp"
#include "FieldSolver.hpp"
#include "LoadBalancer.hpp"
#include "Manager/BaseManager.h"
#include "ParticleContainer.hpp"
#include "Random/Distribution.h"
#include "Random/InverseTransformSampling.h"
#include "Random/NormalDistribution.h"
#include "Random/Randn.h"

using view_type = typename ippl::detail::ViewType<ippl::Vector<double, Dim>, 1>::view_type;

// define functions used in sampling particles
struct CustomDistributionFunctions {
    struct CDF {
        KOKKOS_INLINE_FUNCTION double operator()(double x, unsigned int d,
                                                 const double* params_p) const {
            return x
                   + (params_p[d * 2 + 0] / params_p[d * 2 + 1])
                         * Kokkos::sin(params_p[d * 2 + 1] * x);
        }
    };

    struct PDF {
        KOKKOS_INLINE_FUNCTION double operator()(double x, unsigned int d,
                                                 double const* params_p) const {
            return 1.0 + params_p[d * 2 + 0] * Kokkos::cos(params_p[d * 2 + 1] * x);
        }
    };

    struct Estimate {
        KOKKOS_INLINE_FUNCTION double operator()(double u, unsigned int d,
                                                 double const* params_p) const {
            return u + params_p[d] * 0.;
        }
    };
};

template <typename T, unsigned Dim>
class LandauDampingManager : public AlpineManager<T, Dim> {
public:
    using ParticleContainer_t = ParticleContainer<T, Dim>;
    using FieldContainer_t    = FieldContainer<T, Dim>;
    using FieldSolver_t       = FieldSolver<T, Dim>;
    using LoadBalancer_t      = LoadBalancer<T, Dim>;
<<<<<<< HEAD

    LandauDampingManager(size_type totalP_, int nt_, Vector_t<int, Dim>& nr_, double lbt_,
                         std::string& solver_, std::string& stepMethod_)
        : AlpineManager<T, Dim>(totalP_, nt_, nr_, lbt_, solver_, stepMethod_) {}
=======

    LandauDampingManager(size_type totalP_, int nt_, Vector_t<int, Dim>& nr_, double lbt_,
                         std::string& solver_, std::string& stepMethod_)
        : AlpineManager<T, Dim>(totalP_, nt_, nr_, lbt_, solver_, stepMethod_) {}

    LandauDampingManager(size_type totalP_, int nt_, Vector_t<int, Dim>& nr_, double lbt_,
                         std::string& solver_, std::string& stepMethod_,
                         std::vector<std::string> preconditioner_params_)
        : AlpineManager<T, Dim>(totalP_, nt_, nr_, lbt_, solver_, stepMethod_,
                                preconditioner_params_) {}
>>>>>>> f9c4cb4b

    ~LandauDampingManager() {}

    void pre_run() override {
        Inform m("Pre Run");

        if (this->solver_m == "OPEN") {
            throw IpplException("LandauDamping",
                                "Open boundaries solver incompatible with this simulation!");
        }

        for (unsigned i = 0; i < Dim; i++) {
            this->domain_m[i] = ippl::Index(this->nr_m[i]);
        }

        this->decomp_m.fill(true);
        this->kw_m    = 0.5;
        this->alpha_m = 0.05;
        this->rmin_m  = 0.0;
        this->rmax_m  = 2 * pi / this->kw_m;

        this->hr_m = this->rmax_m / this->nr_m;
        // Q = -\int\int f dx dv
        this->Q_m =
            std::reduce(this->rmax_m.begin(), this->rmax_m.end(), -1., std::multiplies<double>());
        this->origin_m = this->rmin_m;
        this->dt_m   = std::min(.05, 0.5 * *std::min_element(this->hr_m.begin(), this->hr_m.end()));
        this->it_m   = 0;
        this->time_m = 0.0;

        m << "Discretization:" << endl
          << "nt " << this->nt_m << " Np= " << this->totalP_m << " grid = " << this->nr_m << endl;

        this->isAllPeriodic_m = true;

        this->setFieldContainer(std::make_shared<FieldContainer_t>(
            this->hr_m, this->rmin_m, this->rmax_m, this->decomp_m, this->domain_m, this->origin_m,
            this->isAllPeriodic_m));

        this->setParticleContainer(std::make_shared<ParticleContainer_t>(
            this->fcontainer_m->getMesh(), this->fcontainer_m->getFL()));

        this->fcontainer_m->initializeFields(this->solver_m);

<<<<<<< HEAD
        this->setFieldSolver(std::make_shared<FieldSolver_t>(
            this->solver_m, &this->fcontainer_m->getRho(), &this->fcontainer_m->getE(),
            &this->fcontainer_m->getPhi()));
=======
        if (this->getSolver() == "PCG") {
            this->setFieldSolver(std::make_shared<FieldSolver_t>(
                this->solver_m, &this->fcontainer_m->getRho(), &this->fcontainer_m->getE(),
                &this->fcontainer_m->getPhi(), this->preconditioner_params_m));
        } else {
            this->setFieldSolver(std::make_shared<FieldSolver_t>(
                this->solver_m, &this->fcontainer_m->getRho(), &this->fcontainer_m->getE(),
                &this->fcontainer_m->getPhi()));
        }
>>>>>>> f9c4cb4b

        this->fsolver_m->initSolver();

        this->setLoadBalancer(std::make_shared<LoadBalancer_t>(
            this->lbt_m, this->fcontainer_m, this->pcontainer_m, this->fsolver_m));

        initializeParticles();

        static IpplTimings::TimerRef DummySolveTimer = IpplTimings::getTimer("solveWarmup");
        IpplTimings::startTimer(DummySolveTimer);

        this->fcontainer_m->getRho() = 0.0;

        this->fsolver_m->runSolver();

        IpplTimings::stopTimer(DummySolveTimer);

        this->par2grid();

        static IpplTimings::TimerRef SolveTimer = IpplTimings::getTimer("solve");
        IpplTimings::startTimer(SolveTimer);

        this->fsolver_m->runSolver();

        IpplTimings::stopTimer(SolveTimer);

        this->grid2par();

        this->dump();

        m << "Done";
    }

    void initializeParticles() {
        Inform m("Initialize Particles");

        auto* mesh = &this->fcontainer_m->getMesh();
        auto* FL   = &this->fcontainer_m->getFL();
        using DistR_t =
            ippl::random::Distribution<double, Dim, 2 * Dim, CustomDistributionFunctions>;
        double parR[2 * Dim];
        for (unsigned int i = 0; i < Dim; i++) {
            parR[i * 2]     = this->alpha_m;
            parR[i * 2 + 1] = this->kw_m[i];
        }
        DistR_t distR(parR);

        Vector_t<double, Dim> kw                         = this->kw_m;
        Vector_t<double, Dim> hr                         = this->hr_m;
        Vector_t<double, Dim> origin                     = this->origin_m;
        static IpplTimings::TimerRef domainDecomposition = IpplTimings::getTimer("loadBalance");
        if ((this->lbt_m != 1.0) && (ippl::Comm->size() > 1)) {
            m << "Starting first repartition" << endl;
            IpplTimings::startTimer(domainDecomposition);
            this->isFirstRepartition_m     = true;
            const ippl::NDIndex<Dim>& lDom = FL->getLocalNDIndex();
            const int nghost               = this->fcontainer_m->getRho().getNghost();
            auto rhoview                   = this->fcontainer_m->getRho().getView();

            using index_array_type = typename ippl::RangePolicy<Dim>::index_array_type;
            ippl::parallel_for(
                "Assign initial rho based on PDF",
                this->fcontainer_m->getRho().getFieldRangePolicy(),
                KOKKOS_LAMBDA(const index_array_type& args) {
                    // local to global index conversion
                    Vector_t<double, Dim> xvec = (args + lDom.first() - nghost + 0.5) * hr + origin;

                    // ippl::apply accesses the view at the given indices and obtains a
                    // reference; see src/Expression/IpplOperations.h
                    ippl::apply(rhoview, args) = distR.getFullPdf(xvec);
                });

            Kokkos::fence();

            this->loadbalancer_m->initializeORB(FL, mesh);
            this->loadbalancer_m->repartition(FL, mesh, this->isFirstRepartition_m);
            IpplTimings::stopTimer(domainDecomposition);
        }

        static IpplTimings::TimerRef particleCreation = IpplTimings::getTimer("particlesCreation");
        IpplTimings::startTimer(particleCreation);

        // Sample particle positions:
        ippl::detail::RegionLayout<double, Dim, Mesh_t<Dim>> rlayout;
        rlayout = ippl::detail::RegionLayout<double, Dim, Mesh_t<Dim>>(*FL, *mesh);

        // unsigned int
        size_type totalP = this->totalP_m;
        int seed         = 42;
        Kokkos::Random_XorShift64_Pool<> rand_pool64((size_type)(seed + 100 * ippl::Comm->rank()));

        using samplingR_t =
            ippl::random::InverseTransformSampling<double, Dim, Kokkos::DefaultExecutionSpace,
                                                   DistR_t>;
        Vector_t<double, Dim> rmin = this->rmin_m;
        Vector_t<double, Dim> rmax = this->rmax_m;
        samplingR_t samplingR(distR, rmax, rmin, rlayout, totalP);
        size_type nlocal = samplingR.getLocalSamplesNum();

        this->pcontainer_m->create(nlocal);

        view_type* R = &(this->pcontainer_m->R.getView());
        samplingR.generate(*R, rand_pool64);

        view_type* P = &(this->pcontainer_m->P.getView());

        double mu[Dim];
        double sd[Dim];
        for (unsigned int i = 0; i < Dim; i++) {
            mu[i] = 0.0;
            sd[i] = 1.0;
        }
        Kokkos::parallel_for(nlocal, ippl::random::randn<double, Dim>(*P, rand_pool64, mu, sd));
        Kokkos::fence();
        ippl::Comm->barrier();

        IpplTimings::stopTimer(particleCreation);

        this->pcontainer_m->q = this->Q_m / totalP;
        m << "particles created and initial conditions assigned " << endl;
    }

    void advance() override {
        if (this->stepMethod_m == "LeapFrog") {
            LeapFrogStep();
        } else {
            throw IpplException(TestName, "Step method is not set/recognized!");
        }
    }

    void LeapFrogStep() {
        // LeapFrog time stepping https://en.wikipedia.org/wiki/Leapfrog_integration
        // Here, we assume a constant charge-to-mass ratio of -1 for
        // all the particles hence eliminating the need to store mass as
        // an attribute
        static IpplTimings::TimerRef PTimer              = IpplTimings::getTimer("pushVelocity");
        static IpplTimings::TimerRef RTimer              = IpplTimings::getTimer("pushPosition");
        static IpplTimings::TimerRef updateTimer         = IpplTimings::getTimer("update");
        static IpplTimings::TimerRef domainDecomposition = IpplTimings::getTimer("loadBalance");
        static IpplTimings::TimerRef SolveTimer          = IpplTimings::getTimer("solve");

        double dt                               = this->dt_m;
        std::shared_ptr<ParticleContainer_t> pc = this->pcontainer_m;
        std::shared_ptr<FieldContainer_t> fc    = this->fcontainer_m;

        IpplTimings::startTimer(PTimer);
        pc->P = pc->P - 0.5 * dt * pc->E;
        IpplTimings::stopTimer(PTimer);

        // drift
        IpplTimings::startTimer(RTimer);
        pc->R = pc->R + dt * pc->P;
        IpplTimings::stopTimer(RTimer);

        // Since the particles have moved spatially update them to correct processors
        IpplTimings::startTimer(updateTimer);
        pc->update();
        IpplTimings::stopTimer(updateTimer);

        size_type totalP        = this->totalP_m;
        int it                  = this->it_m;
        bool isFirstRepartition = false;
        if (this->loadbalancer_m->balance(totalP, it + 1)) {
            IpplTimings::startTimer(domainDecomposition);
            auto* mesh = &fc->getRho().get_mesh();
            auto* FL   = &fc->getFL();
            this->loadbalancer_m->repartition(FL, mesh, isFirstRepartition);
            IpplTimings::stopTimer(domainDecomposition);
        }

        // scatter the charge onto the underlying grid
        this->par2grid();

        // Field solve
        IpplTimings::startTimer(SolveTimer);
        this->fsolver_m->runSolver();
        IpplTimings::stopTimer(SolveTimer);

        // gather E field
        this->grid2par();

        // kick
        IpplTimings::startTimer(PTimer);
        pc->P = pc->P - 0.5 * dt * pc->E;
        IpplTimings::stopTimer(PTimer);
    }

    void dump() override {
        static IpplTimings::TimerRef dumpDataTimer = IpplTimings::getTimer("dumpData");
        IpplTimings::startTimer(dumpDataTimer);
        dumpLandau(this->fcontainer_m->getE().getView());
        IpplTimings::stopTimer(dumpDataTimer);
    }

    template <typename View>
    void dumpLandau(const View& Eview) {
        const int nghostE = this->fcontainer_m->getE().getNghost();

        using index_array_type = typename ippl::RangePolicy<Dim>::index_array_type;
        double localEx2 = 0, localExNorm = 0;
        ippl::parallel_reduce(
            "Ex stats", ippl::getRangePolicy(Eview, nghostE),
            KOKKOS_LAMBDA(const index_array_type& args, double& E2, double& ENorm) {
                // ippl::apply<unsigned> accesses the view at the given indices and obtains a
                // reference; see src/Expression/IpplOperations.h
                double val = ippl::apply(Eview, args)[0];
                double e2  = Kokkos::pow(val, 2);
                E2 += e2;

                double norm = Kokkos::fabs(ippl::apply(Eview, args)[0]);
                if (norm > ENorm) {
                    ENorm = norm;
                }
            },
            Kokkos::Sum<double>(localEx2), Kokkos::Max<double>(localExNorm));

        double globaltemp = 0.0;
        ippl::Comm->reduce(localEx2, globaltemp, 1, std::plus<double>());

        double fieldEnergy =
            std::reduce(this->fcontainer_m->getHr().begin(), this->fcontainer_m->getHr().end(),
                        globaltemp, std::multiplies<double>());

        double ExAmp = 0.0;
        ippl::Comm->reduce(localExNorm, ExAmp, 1, std::greater<double>());

        if (ippl::Comm->rank() == 0) {
            std::stringstream fname;
            fname << "data_CG/FieldLandau_";
            fname << ippl::Comm->size();
            fname << "_manager";
            fname << ".csv";
            Inform csvout(NULL, fname.str().c_str(), Inform::APPEND);
            csvout.precision(16);
            csvout.setf(std::ios::scientific, std::ios::floatfield);
            if (std::fabs(this->time_m) < 1e-14) {
                csvout << "time, Ex_field_energy, Ex_max_norm" << endl;
            }
            csvout << this->time_m << " " << fieldEnergy << " " << ExAmp << endl;
        }
        ippl::Comm->barrier();
    }
};
#endif<|MERGE_RESOLUTION|>--- conflicted
+++ resolved
@@ -49,12 +49,6 @@
     using FieldContainer_t    = FieldContainer<T, Dim>;
     using FieldSolver_t       = FieldSolver<T, Dim>;
     using LoadBalancer_t      = LoadBalancer<T, Dim>;
-<<<<<<< HEAD
-
-    LandauDampingManager(size_type totalP_, int nt_, Vector_t<int, Dim>& nr_, double lbt_,
-                         std::string& solver_, std::string& stepMethod_)
-        : AlpineManager<T, Dim>(totalP_, nt_, nr_, lbt_, solver_, stepMethod_) {}
-=======
 
     LandauDampingManager(size_type totalP_, int nt_, Vector_t<int, Dim>& nr_, double lbt_,
                          std::string& solver_, std::string& stepMethod_)
@@ -65,7 +59,6 @@
                          std::vector<std::string> preconditioner_params_)
         : AlpineManager<T, Dim>(totalP_, nt_, nr_, lbt_, solver_, stepMethod_,
                                 preconditioner_params_) {}
->>>>>>> f9c4cb4b
 
     ~LandauDampingManager() {}
 
@@ -110,11 +103,6 @@
 
         this->fcontainer_m->initializeFields(this->solver_m);
 
-<<<<<<< HEAD
-        this->setFieldSolver(std::make_shared<FieldSolver_t>(
-            this->solver_m, &this->fcontainer_m->getRho(), &this->fcontainer_m->getE(),
-            &this->fcontainer_m->getPhi()));
-=======
         if (this->getSolver() == "PCG") {
             this->setFieldSolver(std::make_shared<FieldSolver_t>(
                 this->solver_m, &this->fcontainer_m->getRho(), &this->fcontainer_m->getE(),
@@ -124,7 +112,6 @@
                 this->solver_m, &this->fcontainer_m->getRho(), &this->fcontainer_m->getE(),
                 &this->fcontainer_m->getPhi()));
         }
->>>>>>> f9c4cb4b
 
         this->fsolver_m->initSolver();
 
