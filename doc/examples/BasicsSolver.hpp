/**
@page basic_solver Basics: Solver {#Solver} 

@section solvers Solvers

Different types of Poisson solvers and a biharmonic solver are available in IPPL.

Poisson solvers are numerical method used to solve Poisson's equation, a PDE that appears in many
areas of physics. The equation is of the form:

\f[
    - \nabla^2 \phi = f
\f]

where \f$\nabla^2 \f$ is the Laplace operator, \f$\phi\f$ is the unknown function, and \f$ f \f$ is
a given function.

IPPL provides different variants:

<<<<<<< HEAD
- ippl::FFTPeriodicPoissonSolver: Solves Poisson equation with periodic bcs spectrally 
- ippl::FFTOpenPoissonSolver: Solves Poisson equation with Open BCs using FFTs (subtypes: Hockney (2nd order
solver), Vico (spectral solver))
- ippl::FFTTruncatedGreenSolver: Solves Poisson equation with periodic bcs, based on FFT
=======
- ippl::FFTPeriodicPoissonSolver: Solves Poisson equation with periodic bcs spectrally
- ippl::FFTOpenPoissonSolver: Solves Poisson equation with Open BCs using FFTs (subtypes: Hockney
(2nd order solver), Vico (spectral solver))
- ippl::P3MSolver: Solves Poisson equation with periodic bcs, based on FFT
>>>>>>> 93cdf641
- ippl::PoissonCG: Solves Poison equation with Conjugate Gradient method

All these inherit from the Poisson class.

The FFT based solvers are not available for 1D as heFFTe doesn't support 1D FFTs.

For Poisson equation solved with these different types of solvers see:

- test/solver/TestFFTPeriodicPoissonSolver.cpp (for FFTPeriodicPoissonSolver)
- test/solver/TestGaussian_convergence.cpp (for FFTOpenPoissonSolver)
- test/solver/TestFFTTruncatedGreenSolver.cpp (for FFTTruncatedGreenSolver)
- test/solver/TestCGSolver.cpp (for CG Poisson solver)

@subsection example_poisson_solver Example: Poisson solver

This section shows how to use the solvers. This example uses the FFTOpenPoissonSolver. The concepts
used here are the same for the other solvers.
___

To start we define the mesh and the field types:
@code
using Mesh_t      = ippl::UniformCartesian<double, 3>;
using Centering_t = Mesh_t::DefaultCentering;
typedef ippl::Field<double, Dim, Mesh_t, Centering_t> field;
typedef ippl::Field<ippl::Vector<double, Dim>, Dim, Mesh_t, Centering_t> fieldV;


// .... Define the mesh and the field types .... //


// define the R (rho) field
field exact, rho;
exact.initialize(mesh, layout);
rho.initialize(mesh, layout);

// define the Vector field E (LHS)
fieldV exactE, fieldE;
exactE.initialize(mesh, layout);
fieldE.initialize(mesh, layout);

@endcode

Then we need to define the solver type we want to use:
@code
using Solver_t = ippl::FFTOpenPoissonSolver<fieldV, field>
@endcode
We define the parameters to pass to the solver. Consider the not declared variable to be your choice
for your own simulation:
@code
// Parameter List to pass to solver
ippl::ParameterList params;

// Set the parameters
params.add("use_pencils", true); // can be true or false
params.add("comm", ippl::a2a); // can be ippl::a2a, ippl::a2av, ippl::p2p, ippl::p2p_pl
params.add("use_reorder", true); // can be true or false
params.add("use_heffte_defaults", false); // can be true or false
params.add("use_gpu_aware", true); // can be true or false
params.add("r2c_direction", 0); // can be 0, 1, 2
params.add("algorithm", Solver_t::HOCKNEY); // can be Solver_t::HOCKNEY or Solver_t::VICO
params.add("output_type", Solver_t::SOL_AND_GRAD); // can be Solver_t::SOL_AND_GRAD or
Solver_t::SOL_ONLY
@endcode




Now we can define the solver object and solve the Poisson equation:
@code
Solver_t FFTsolver(fieldE, rho, params);
FFTsolver.solve();
@endcode
The potential is stored in the rho Field. The E-Field is stored in the fieldE Field.


## [Optional] Using a Preconditioner 

If you want to precondition the solver you can add following parameters to the parameter list:
@code
// Define the preconditioner type (jacobi, newton, chebyshev, richardson or gauss_seidel)
params.add("preconditioner_type", preconditioner_type);
// Define the gauss_seidel parameters
params.add("gauss_seidel_inner_iterations", gauss_seidel_inner_iterations);
params.add("gauss_seidel_outer_iterations", gauss_seidel_outer_iterations);
// Define the newton parameters
params.add("newton_level", newton_level);
// Define the chebyshev parameters
params.add("chebyshev_degree", chebyshev_degree);
// Define the richardson parameters
params.add("richardson_iterations", richardson_iterations);
// Define the communication parameters (needed for richardson and gauss_seidel)
params.add("communication", communication);
// Merge the parameters
solver.mergeParameters(params);
@endcode

*/<|MERGE_RESOLUTION|>--- conflicted
+++ resolved
@@ -17,17 +17,10 @@
 
 IPPL provides different variants:
 
-<<<<<<< HEAD
-- ippl::FFTPeriodicPoissonSolver: Solves Poisson equation with periodic bcs spectrally 
-- ippl::FFTOpenPoissonSolver: Solves Poisson equation with Open BCs using FFTs (subtypes: Hockney (2nd order
-solver), Vico (spectral solver))
-- ippl::FFTTruncatedGreenSolver: Solves Poisson equation with periodic bcs, based on FFT
-=======
 - ippl::FFTPeriodicPoissonSolver: Solves Poisson equation with periodic bcs spectrally
 - ippl::FFTOpenPoissonSolver: Solves Poisson equation with Open BCs using FFTs (subtypes: Hockney
 (2nd order solver), Vico (spectral solver))
-- ippl::P3MSolver: Solves Poisson equation with periodic bcs, based on FFT
->>>>>>> 93cdf641
+- ippl::FFTTruncatedGreenSolver: Solves Poisson equation with periodic bcs, based on FFT
 - ippl::PoissonCG: Solves Poison equation with Conjugate Gradient method
 
 All these inherit from the Poisson class.
